--- conflicted
+++ resolved
@@ -23,11 +23,7 @@
 
 1. Clone the repository: `git clone https://github.com/tutao/tutanota.git`
 2. Switch into the web directory: `cd tutanota/web`
-<<<<<<< HEAD
-3. Checkout latest release (currently 2.14.4): `git checkout tutanota-release-2.14.4+`
-=======
 3. Checkout latest release (currently 2.15.0): `git checkout tutanota-release-2.15.0`
->>>>>>> ea0bb2ac
 4. Install gulp globally: `npm install -g gulp`
 5. Install dependencies: `npm install`
 6. Build Tutanota: `gulp dist`
