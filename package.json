--- conflicted
+++ resolved
@@ -1,15 +1,11 @@
 {
 	"name": "tutanota",
-<<<<<<< HEAD
-	"version": "3.48.1",
+	"version": "3.50.0",
 	"license": "GPL-3.0",
 	"repository": {
 		"type": "git",
 		"url": "https://github.com/tutao/tutanota.git"
 	},
-=======
-	"version": "3.50.0",
->>>>>>> eb9b953e
 	"scripts": {
 		"flow": "flow; test $? -eq 0 -o $? -eq 2",
 		"start": "./node_modules/electron/dist/electron --inspect=5858 ./build/"
