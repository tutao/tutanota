--- conflicted
+++ resolved
@@ -1,6 +1,6 @@
 {
 	"name": "tutanota",
-	"version": "3.60.6",
+	"version": "3.60.9",
 	"license": "GPL-3.0",
 	"repository": {
 		"type": "git",
@@ -16,16 +16,13 @@
 	"dependencies": {
 		"autolinker": "3.0.5",
 		"bluebird": "3.5.2",
-		"dompurify": "2.0.4",
+		"dompurify": "2.0.6",
 		"mithril": "2.0.4",
 		"qrcode-svg": "1.0.0",
 		"squire-rte": "1.9.0",
 		"systemjs": "0.20.19",
-<<<<<<< HEAD
-		"keytar": "^4.13.0"
-=======
+		"keytar": "^4.13.0",
 		"luxon": "^1.15.0"
->>>>>>> 98ecdbe5
 	},
 	"devDependencies": {
 		"babel-core": "6.26.3",
