--- conflicted
+++ resolved
@@ -1,10 +1,6 @@
 {
   "name": "tutanota",
-<<<<<<< HEAD
-  "version": "2.12.2",
-=======
   "version": "2.12.4",
->>>>>>> 16252196
   "description": "secure mail client",
   "main": "gulpfile.js",
   "scripts": {
