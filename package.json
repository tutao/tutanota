--- conflicted
+++ resolved
@@ -21,11 +21,8 @@
 		"qrcode-svg": "1.0.0",
 		"squire-rte": "1.9.0",
 		"systemjs": "0.20.19",
-<<<<<<< HEAD
+		"luxon": "^1.15.0",
 		"keytar": "^4.13.0",
-=======
->>>>>>> 0ec60f21
-		"luxon": "^1.15.0"
 	},
 	"devDependencies": {
 		"babel-core": "6.26.3",
