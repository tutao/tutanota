--- conflicted
+++ resolved
@@ -41,11 +41,7 @@
 
   <platform name="ios">
   	<preference name="deployment-target" value="9.0" />
-<<<<<<< HEAD
-	<preference name="Orientation" value="all" /> 
-=======
 	<preference name="Orientation" value="all" />
->>>>>>> c0da8624
 	<preference name="BackupWebStorage" value="none" />
 	
 	<!-- iPhone (iOS 5,6 Spotlight) (iOS 5-8 Settings) -->
@@ -101,7 +97,7 @@
     <preference name="CordovaWebViewEngine" value="CDVWKWebViewEngine" /> 
 	<preference name="StatusBarStyle" value="default" />
 	<preference name="StatusBarOverlaysWebView" value="false" />
-		
+	
   </platform>
 
   <preference name="loadUrlTimeoutValue" value="300000" />
@@ -111,5 +107,4 @@
   <preference name="iosPersistentFileLocation" value="Library"/>
   <preference name="android-minSdkVersion" value="14" />
   <preference name="android-targetSdkVersion" value="23" />
-  
 </widget>