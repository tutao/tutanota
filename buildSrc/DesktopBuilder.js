const Promise = require('bluebird')
const babel = Promise.promisifyAll(require("babel-core"))
const fs = Promise.promisifyAll(require("fs-extra"))
const path = require("path")

<<<<<<< HEAD
const requiredEntities = fs.readdirSync('./src/api/entities/sys/')
                           .map(fn => path.join('./src/api/entities/sys', fn))
const languageFiles = fs.readdirSync('./src/translations/')
                        .map(fn => path.join('./src/translations', fn))

function build(dirname, version, targets, updateUrl, nameSuffix) {
=======
function build(dirname, version, targets, updateUrl, nameSuffix, notarize) {
>>>>>>> 0ec60f21
	const targetString = Object.keys(targets)
	                           .filter(k => typeof targets[k] !== "undefined")
	                           .join(" ")
	console.log("Building desktop client for v" + version + " (" + targetString + ")...")
	const updateSubDir = "desktop" + nameSuffix
	const distDir = path.join(dirname, '/build/dist/')

	console.log("Updating electron-builder config...")
	const content = require('./electron-package-json-template')(
		nameSuffix,
		version,
		updateUrl,
		path.join(dirname, "/resources/desktop-icons/logo-solo-red.png"),
		nameSuffix !== "-snapshot",
		notarize
	)
	console.log("updateUrl is", updateUrl)
	let writeConfig = fs.writeFileAsync("./build/dist/package.json", JSON.stringify(content), 'utf-8')

	//prepare files
	return writeConfig
		.then(() => fs.removeAsync(path.join(distDir, "..", updateSubDir)))
		.then(() => {
			console.log("Tracing dependencies...")
			transpile(['./src/desktop/DesktopMain.js', './src/desktop/preload.js']
				.concat(requiredEntities)
				.concat(languageFiles), dirname, distDir)
		})
		.then(() => {
			console.log("Starting installer build...")
			//package for linux, win, mac
			const electronBuilder = require("electron-builder")
			return electronBuilder.build({
				_: ['build'],
				win: targets.win,
				mac: targets.mac,
				linux: targets.linux,
				p: 'always',
				project: distDir
			})
		})
		.then(() => {
			console.log("Move output to /build/" + updateSubDir + "/...")
			return Promise.all(
				fs.readdirSync(path.join(distDir, '/installers'))
				  .filter((file => file.startsWith(content.name) || file.endsWith('.yml')))
				  .map(file => fs.moveAsync(
					  path.join(distDir, '/installers/', file),
					  path.join(distDir, `../${updateSubDir}`, file)
					  )
				  )
			).then(() => Promise.all([
				fs.removeAsync(path.join(distDir, '/installers/')),
				fs.removeAsync(path.join(distDir, '/node_modules/')),
				fs.removeAsync(path.join(distDir, '/cache.json')),
				fs.removeAsync(path.join(distDir, '/package.json')),
				fs.removeAsync(path.join(distDir, '/package-lock.json')),
				fs.removeAsync(path.join(distDir, '/src/')),
			]))
		})
}

/**
 * takes files and transpiles them and their dependency tree from baseDir to distDir
 * @param files array of relative paths to baseDir
 * @param baseDir source Directory
 * @param distDir target Directory
 */
function transpile(files, baseDir, distDir) {
	let transpiledFiles = []
	let nextFiles = files.map((file) => path.relative(baseDir, file))
	while (nextFiles.length !== 0) {
		let currentPath = nextFiles.pop()
		let sourcePath = path.join(baseDir, currentPath)
		if (!transpiledFiles.includes(sourcePath)) {
			let {src, deps} = findDirectDepsAndTranspile(sourcePath)
			fs.mkdirsSync(path.dirname(path.resolve(distDir, currentPath)))
			fs.writeFileSync(path.join(distDir, currentPath), src, 'utf-8')
			transpiledFiles.push(sourcePath)
			let i;
			for (i = 0; i < deps.length; i++) {
				nextFiles.push(path.relative(baseDir, deps[i]))
			}
			//nextFiles.concat(deps)
			nextFiles = nextFiles.filter((elem, i) => nextFiles.indexOf(elem === i))
		}
	}
	console.log("transpiled files:")
	console.log(transpiledFiles.map(p => path.relative(".", p)).join("\n"))
	return Promise.resolve()
}

/**
 * transpiles the source and finds direct dependencies
 * only finds files that are required by path (not by node module name)
 * @param filePath absolute path to the file
 * @returns {{src: *, deps: Array}} src: transpiled source, deps: array of absolute paths to dependencies
 */
function findDirectDepsAndTranspile(filePath) {
	let deps = []
	const regExpRequire = /require\(["'](\..*?)["']\)/g
	let src = babelCompile(fs.readFileSync(filePath, 'utf-8')).code

	let match = regExpRequire.exec(src)
	while (match != null) {
		if (match[1].indexOf(".js") === -1) {
			match[1] = match[1] + ".js"
		}
		let foundPath = path.join(path.dirname(filePath), match[1])
		deps.push(foundPath)
		match = regExpRequire.exec(src)
	}

	return {src, deps}
}

function babelCompile(src, srcFile) {
	return babel.transform(src, {
		"plugins": [
			"transform-flow-strip-types",
			"transform-class-properties",
		],
		"presets": [
			"bluebird",
			"es2015"
		],
		comments: false,
		babelrc: false,
		retainLines: true,
		sourceMaps: srcFile != null ? "inline" : false,
		filename: srcFile,
	})
}

module.exports = {
	build,
	trace: transpile
}<|MERGE_RESOLUTION|>--- conflicted
+++ resolved
@@ -3,16 +3,12 @@
 const fs = Promise.promisifyAll(require("fs-extra"))
 const path = require("path")
 
-<<<<<<< HEAD
 const requiredEntities = fs.readdirSync('./src/api/entities/sys/')
                            .map(fn => path.join('./src/api/entities/sys', fn))
 const languageFiles = fs.readdirSync('./src/translations/')
                         .map(fn => path.join('./src/translations', fn))
 
-function build(dirname, version, targets, updateUrl, nameSuffix) {
-=======
 function build(dirname, version, targets, updateUrl, nameSuffix, notarize) {
->>>>>>> 0ec60f21
 	const targetString = Object.keys(targets)
 	                           .filter(k => typeof targets[k] !== "undefined")
 	                           .join(" ")
