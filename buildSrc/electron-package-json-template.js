const path = require('path')

/**
 * This is used for launching electron:
 * 1. copied to app-desktop/build from make.js
 * 2. copied to app-desktop/build/dist from dist.js (DesktopBuilder)
 */

module.exports = function (nameSuffix, version, targetUrl, iconPath, sign) {
	sign = false
	return {
		"name": "tutanota-desktop" + nameSuffix,
		"main": "./src/desktop/DesktopMain.js",
		"version": version,
		"author": "Tutao GmbH",
		"description": "The desktop client for Tutanota, the secure e-mail service.",
		"scripts": {
			"start": "electron ."
		},
		"tutao-config": {
			"pubKeyUrl": nameSuffix === '-test'
				? "https://raw.githubusercontent.com/tutao/tutanota/master/tutao-pub-test.pem"
				: "https://raw.githubusercontent.com/tutao/tutanota/master/tutao-pub.pem",
			"pollingInterval": 1000 * 60 * 60 * 3, // 3 hours
			"preloadjs": "./src/desktop/preload.js",
			"desktophtml": "./desktop.html",
			"iconName": "logo-solo-red.png",
			"fileManagerTimeout": 30000,
			// true if this version checks its updates. use to prevent local builds from checking sigs.
			"checkUpdateSignature": sign || !!process.env.JENKINS,
			"appUserModelId": "de.tutao.tutanota" + nameSuffix,
			"initialSseConnectTimeoutInSeconds": 60,
			"maxSseConnectTimeoutInSeconds": 2400,
			"defaultDesktopConfig": {
				"heartbeatTimeoutInSeconds": 30,
				"defaultDownloadPath": null,
				"enableAutoUpdate": true,
				"runAsTrayApp": true,
			}
		},
		"dependencies": {
			"electron-updater": "4.1.2",
			"chalk": "2.4.2",
			"electron-localshortcut": "3.1.0",
			"fs-extra": "7.0.1",
			"bluebird": "3.5.2",
			"node-forge": "0.9.1",
<<<<<<< HEAD
			"winreg": "1.2.4",
			"keytar": "4.13.0",
			"pako": "1.0.10"
		},
		"build": {
			"electronVersion": "6.0.10",
=======
			"winreg": "1.2.4"
		},
		"build": {
			"electronVersion": "6.0.12",
>>>>>>> ca7caca9
			"icon": iconPath,
			"appId": "de.tutao.tutanota" + nameSuffix,
			"productName": nameSuffix.length > 0
				? nameSuffix.slice(1) + " Tutanota Desktop"
				: "Tutanota Desktop",
			"artifactName": "${name}-${os}.${ext}",
			"afterSign": sign ? "buildSrc/notarize.js" : undefined,
			"protocols": [
				{
					"name": "Mailto Links",
					"schemes": [
						"mailto"
					],
					"role": "Editor"
				}
			],
			"forceCodeSigning": sign || !!process.env.JENKINS,
			"publish": {
				"provider": "generic",
				"url": targetUrl,
				"channel": "latest",
				"publishAutoUpdate": true
			},
			"directories": {
				"output": "installers"
			},
			"extraResources": {
				"from": path.dirname(iconPath),
				"to": "./icons/"
			},
			"win": {
				"publisherName": "Tutao GmbH",
				"sign": sign
					? "./buildSrc/winsigner.js"
					: undefined,
				"signingHashAlgorithms": [
					"sha256"
				],
				"target": [
					{
						"target": "nsis",
						"arch": "x64"
					}
				]
			},
			"nsis": {
				"oneClick": false, "perMachine": false,
				"createStartMenuShortcut": true,
				"allowElevation": true,
				"allowToChangeInstallationDirectory": true
			},
			"mac": {
				"hardenedRuntime" : true,
				"gatekeeperAssess": false,
				"entitlements": "buildSrc/mac-entitlements.plist",
				"entitlementsInherit": "buildSrc/mac-entitlements.plist",
				"icon": path.join(path.dirname(iconPath), "logo-solo-red.png.icns"),
				"extendInfo": {
					"LSUIElement": 1 //hide dock icon on startup
				},
				"target": [
					{
						"target": "zip",
						"arch": "x64"
					},
					{
						"target": "dmg",
						"arch": "x64"
					}
				]
			},
			"linux": {
				"icon": path.join(path.dirname(iconPath), "icon/"),
				"synopsis": "Tutanota Desktop Client",
				"category": "Network",
				"desktop": {
					"StartupWMClass": "tutanota-desktop" + nameSuffix
				},
				"target": [
					{
						"target": "AppImage",
						"arch": "x64"
					}
				]
			}
		}
	}
}
<|MERGE_RESOLUTION|>--- conflicted
+++ resolved
@@ -45,19 +45,11 @@
 			"fs-extra": "7.0.1",
 			"bluebird": "3.5.2",
 			"node-forge": "0.9.1",
-<<<<<<< HEAD
 			"winreg": "1.2.4",
-			"keytar": "4.13.0",
-			"pako": "1.0.10"
-		},
-		"build": {
-			"electronVersion": "6.0.10",
-=======
-			"winreg": "1.2.4"
+			"keytar": "4.13.0"
 		},
 		"build": {
 			"electronVersion": "6.0.12",
->>>>>>> ca7caca9
 			"icon": iconPath,
 			"appId": "de.tutao.tutanota" + nameSuffix,
 			"productName": nameSuffix.length > 0
@@ -110,7 +102,7 @@
 				"allowToChangeInstallationDirectory": true
 			},
 			"mac": {
-				"hardenedRuntime" : true,
+				"hardenedRuntime": true,
 				"gatekeeperAssess": false,
 				"entitlements": "buildSrc/mac-entitlements.plist",
 				"entitlementsInherit": "buildSrc/mac-entitlements.plist",
