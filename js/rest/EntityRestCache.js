--- conflicted
+++ resolved
@@ -73,46 +73,22 @@
 /**
  * @inheritDoc
  */
-<<<<<<< HEAD
-tutao.rest.EntityRestCache.prototype.getElement = function(type, path, id, listId, parameters, headers, callback) {
+tutao.rest.EntityRestCache.prototype.getElement = function(type, path, id, listId, parameters, headers) {
 	var self = this;
 	var cacheListId = (listId) ? listId : "0";
 	var versionRequest = (parameters && parameters.version) ? true : false;
 	if (versionRequest || !this._db[path] || !this._db[path][cacheListId] || !this._db[path][cacheListId]['entities'][id] || tutao.util.ArrayUtils.contains(this._ignoredPaths, path)) {
 		// the element is not in the cache, so get it from target
-		this._target.getElement(type, path, id, listId, parameters, headers, function(element, exception) {
-			if (exception) {
-				callback(null, exception);
-				return;
-			}
+		return this._target.getElement(type, path, id, listId, parameters, headers).then(function(element) {
 			// cache the received element
 			if (!versionRequest) {
 				self._addToCache(path, element);
 			}
-			callback(element);
+			return element;
 		});
 	} else {
-		callback(this._db[path][cacheListId]['entities'][id]);
-	}
-=======
-tutao.rest.EntityRestCache.prototype.getElement = function(type, path, id, listId, parameters, headers) {
-    var self = this;
-    var cacheListId = (listId) ? listId : "0";
-    var versionRequest = (parameters && parameters.version) ? true : false;
-    if (versionRequest || !this._db[path] || !this._db[path][cacheListId] || !this._db[path][cacheListId][id] || tutao.util.ArrayUtils.contains(this._ignoredPaths, path)) {
-        // the element is not in the cache, so get it from target
-        return this._target.getElement(type, path, id, listId, parameters, headers).then(function(element) {
-            // cache the received element
-            if (!versionRequest) {
-                self._addToCache(path, element);
-                self._tryAddToRange(path, element);
-            }
-            return element;
-        });
-    } else {
-        return Promise.resolve(self._db[path][cacheListId][id]);
-    }
->>>>>>> e0ca7fd4
+		return Promise.resolve(self._db[path][cacheListId]['entities'][id]);
+	}
 };
 
 /**
@@ -148,13 +124,8 @@
 
 				// merge with cached elements
 				elements.push(serverElements[i]);
-<<<<<<< HEAD
-			}
-			callback(elements);
-=======
 			}			
 			return elements;
->>>>>>> e0ca7fd4
 		});
 	} else {
 		return Promise.resolve(elements);
@@ -195,45 +166,22 @@
  */
 tutao.rest.EntityRestCache.prototype.postElement = function(path, element, listId, parameters, headers) {
 	var self = this;
-<<<<<<< HEAD
-	this._target.postElement(path, element, listId, parameters, headers, function(returnEntity, exception) {
-		if (!exception) {
-			var cacheListId = undefined;
-			var id = undefined;
-			if (element.__id instanceof Array) {
-				cacheListId = element.__id[0];
-				id = element.__id[1];
-			} else {
-				cacheListId = "0";
-				id = element.__id;
-			}
-			if (self._db[path] && self._db[path][cacheListId] && self._db[path][cacheListId]['entities'][id]) {
-				// this should not happen
-				console.log("cache out of sync for post: " + path);
-			}
-			self._addToCache(path, element);
-		}
-		callback(returnEntity, exception);
-=======
-	return this._target.postElement(path, element, listId, parameters, headers).then(function(returnEntity) {
-        var cacheListId = undefined;
-        var id = undefined;
-        if (element.__id instanceof Array) {
-            cacheListId = element.__id[0];
-            id = element.__id[1];
-        } else {
-            cacheListId = "0";
-            id = element.__id;
-        }
-        if (self._db[path] && self._db[path][cacheListId] && self._db[path][cacheListId][id]) {
-            // this should not happen
-            console.log("cache out of sync for post: " + path);
-        }
-
-        self._addToCache(path, element);
-        self._tryAddToRange(path, element);
+	return this._target.postElement(path, element, listId, parameters, headers, function(returnEntity, exception) {
+		var cacheListId = undefined;
+		var id = undefined;
+		if (element.__id instanceof Array) {
+			cacheListId = element.__id[0];
+			id = element.__id[1];
+		} else {
+			cacheListId = "0";
+			id = element.__id;
+		}
+		if (self._db[path] && self._db[path][cacheListId] && self._db[path][cacheListId]['entities'][id]) {
+			// this should not happen
+			console.log("cache out of sync for post: " + path);
+		}
+		self._addToCache(path, element);
 		return returnEntity;
->>>>>>> e0ca7fd4
 	});
 };
 
@@ -251,25 +199,9 @@
  * @protected
  */
 tutao.rest.EntityRestCache.prototype._addToCache = function(path, element) {
-<<<<<<< HEAD
 	var cacheListId = tutao.rest.EntityRestCache.getListId(element);
 	var id = tutao.rest.EntityRestInterface.getElementId(element);
 	this._getListData(path, cacheListId)['entities'][id] = element;
-=======
-	var cacheListId = undefined;
-	var id = undefined;
-	if (element.__id instanceof Array) { // LET
-		cacheListId = element.__id[0];
-		id = element.__id[1];
-	} else { // ET
-		cacheListId = "0";
-		id = element.__id;
-	}
-	this._db[path] = this._db[path] || {};
-	this._db[path][cacheListId] = this._db[path][cacheListId] || {};
-
-	this._db[path][cacheListId][id] = element;
->>>>>>> e0ca7fd4
 };
 
 
@@ -278,42 +210,17 @@
  */
 tutao.rest.EntityRestCache.prototype.putElement = function(path, element, parameters, headers) {
 	var self = this;
-<<<<<<< HEAD
-	this._target.putElement(path, element, parameters, headers, function(exception) {
-		if (!exception) {
-            var cacheListId = tutao.rest.EntityRestCache.getListId(element);
-            var id = tutao.rest.EntityRestInterface.getElementId(element);
-			if (!self._db[path] || !self._db[path][cacheListId] || !self._db[path][cacheListId]['entities'][id]) {
-				// this should not happen. it means that the target and this cache are out of sync.
-				// put on the target worked fine, so the element was existing on the target.
-				// it must habe been received from the target or posted first, otherwise it would not have been possible to put it.
-				// we somehow must have missed receiving the element and putting it into the cache.
-				console.log("cache out of sync for " + path);
-			}
-			self._addToCache(path, element);
-		}
-		callback(exception);
-=======
-	return this._target.putElement(path, element, parameters, headers).then(function() {
-        var cacheListId = undefined;
-        var id = undefined;
-        if (element.__id instanceof Array) {
-            cacheListId = element.__id[0];
-            id = element.__id[1];
-        } else {
-            cacheListId = "0";
-            id = element.__id;
-        }
-        if (!self._db[path] || !self._db[path][cacheListId] || !self._db[path][cacheListId][id]) {
-            // this should not happen. it means that the target and this cache are out of sync.
-            // put on the target worked fine, so the element was existing on the target.
-            // it must habe been received from the target or posted first, otherwise it would not have been possible to put it.
-            // we somehow must have missed receiving the element and putting it into the cache.
-            console.log("cache out of sync for " + path);
-        }
-
-        self._addToCache(path, element);
->>>>>>> e0ca7fd4
+	return this._target.putElement(path, element, parameters, headers, function(exception) {
+        var cacheListId = tutao.rest.EntityRestCache.getListId(element);
+        var id = tutao.rest.EntityRestInterface.getElementId(element);
+		if (!self._db[path] || !self._db[path][cacheListId] || !self._db[path][cacheListId]['entities'][id]) {
+			// this should not happen. it means that the target and this cache are out of sync.
+			// put on the target worked fine, so the element was existing on the target.
+			// it must habe been received from the target or posted first, otherwise it would not have been possible to put it.
+			// we somehow must have missed receiving the element and putting it into the cache.
+			console.log("cache out of sync for " + path);
+		}
+		self._addToCache(path, element);
 	});
 };
 
@@ -341,89 +248,28 @@
     var listData = this._getListData(path, listId);
 
 	if (path.indexOf("/rest/monitor/") != -1 || !type.GENERATED_ID) { // customIds shall not be cached because new instances might be inserted into already retrieved ranges
-<<<<<<< HEAD
-		this._target.getElementRange(type, path, listId, start, count, reverse, parameters, headers, function(elements, exception) {
-			if (exception) {
-				callback(null, exception);
-				return;
-			}
-			callback(elements);
-		});
+		return this._target.getElementRange(type, path, listId, start, count, reverse, parameters, headers);
 	} else if (!listData['allRange']) {
-		this._target.getElementRange(type, path, listId, start, count, reverse, parameters, headers, function(elements, exception) {
-			if (exception) {
-				callback(null, exception);
-				return;
-			}
+		return this._target.getElementRange(type, path, listId, start, count, reverse, parameters, headers).then(function(elements) {
             listData.allRange = [];
             listData.lowerRangeId = start;
             listData.upperRangeId = start;
-            self._handleElementRangeResult( path, listId, start, count, reverse, elements, callback);
+            return self._handleElementRangeResult(path, listId, start, count, reverse, elements);
 		});
 	} else if (this._isStartInRange(path, listId, start)){ // check if the requested start element is located in range
        // count the numbers of elements that are already in allRange to determine the number of elements to read
-        this._getNumberOfElementsToRead( path, listId, start, count, reverse, function (newStart, newCount,  exception) {
-            if ( newCount > 0 ){
-                self._target.getElementRange(type, path, listId, newStart, newCount, reverse, parameters, headers, function(elements, exception) {
-	                if (exception) {
-	                    callback(null, exception);
-	                    return;
-	                }
-	                self._handleElementRangeResult(path, listId, start, count, reverse, elements, callback);
-	            });
-            } else {
-                // all elements are located in cache.
-                callback(self._provideFromCache(path, listId, start, count, reverse));
-            }
-       });
+        var result = this._getNumberOfElementsToRead(path, listId, start, count, reverse);
+        if ( result.newCount > 0 ){
+            return self._target.getElementRange(type, path, listId, result.newStart, result.newCount, reverse, parameters, headers).then(function(elements) {
+                return self._handleElementRangeResult(path, listId, start, count, reverse, elements);
+            });
+        } else {
+            // all elements are located in cache.
+            return Promise.resolve(self._provideFromCache(path, listId, start, count, reverse));
+        }
     } else {
         var msg = "invalid range request. start:" + start + " count: " + count + " reverse:" + reverse;
-        callback( null, new tutao.entity.InvalidDataException(msg) );
-=======
-		return this._target.getElementRange(type, path, listId, start, count, reverse, parameters, headers);
-	} else if (!this._db[path][listId]['allRange']) {
-		// there was no range loaded up to now. we can not load the range earlier than now (or in getElement) because
-		// we need the type argument to create the elements. Any posts that my have come earlier still need to go into the
-		// cache because the target does not return them if it is a dummy. So add all elements to the range that are
-		// already in the cache
-		// load all elements (i.e. up to 1000000)
-		// TODO (story Partial loading of email list) only cache what is requested.
-		return this._target.getElementRange(type, path, listId, "", tutao.rest.EntityRestInterface.MAX_RANGE_COUNT, false, parameters, headers).then(function(elements) {
-			self._db[path][listId].allRange = [];
-			for (var i = 0; i < elements.length; i++) {
-				self._addToCache(path, elements[i]);
-			}
-			// add all elements to the range that were posted already. they need to be added in ascending order
-			var elementsToAdd = [];
-			for (var member in self._db[path][listId]) {
-				if (member != 'allRange') {
-					elementsToAdd.push(self._db[path][listId][member]);
-				}
-			}
-			// add the elements to the range
-			for (var b = 0; b < elementsToAdd.length; b++) {
-				self._tryAddToRange(path, elementsToAdd[b]);
-			}
-			return self._provideFromCache(path, listId, start, count, reverse);
-		});
-	} else {
-		if (reverse) {
-			// only request a range from target if the start id is bigger than the last id in allRange
-			if (this._db[path][listId]['allRange'].length == 0 || tutao.rest.EntityRestInterface.firstBiggerThanSecond(start, tutao.util.ArrayUtils.last(this._db[path][listId]['allRange']))) {
-				return this._target.getElementRange(type, path, listId, start, count, true, parameters, headers).then(function(elements) {
-					for (var i = elements.length - 1; i >= 0; i--) {
-						self._addToCache(path, elements[i]);
-						self._tryAddToRange(path, elements[i]);
-					}
-					return self._provideFromCache(path, listId, start, count, reverse);
-				});
-			} else {
-				return Promise.resolve(self._provideFromCache(path, listId, start, count, reverse));
-			}			
-		} else {
-			return Promise.resolve(self._provideFromCache(path, listId, start, count, reverse));
-		}
->>>>>>> e0ca7fd4
+        return Promise.reject(new tutao.InvalidDataError(msg));
 	}
 };
 
@@ -560,55 +406,31 @@
  */
 tutao.rest.EntityRestCache.prototype.deleteElement = function(path, id, listId, parameters, headers) {
 	var self = this;
-<<<<<<< HEAD
-	this._target.deleteElement(path, id, listId, parameters, headers, function(data, exception) {
-		if (!exception) {
-			if (!listId) {
-				listId = "0";
-			}
-			if (!self._db[path] || !self._db[path][listId]) {
-				// this may happen when the elements where not yet cached, but the id was
-				// taken from another loaded element. This is not an error.
-				callback(data);
-				return;
-			}
-            if (self._db[path][listId]['entities'][id]) {
-                delete self._db[path][listId]['entities'][id];
-            }
-            if (self._db[path][listId]['allRange']) {
-                // if the id exists in the range, then delete it
-                tutao.util.ArrayUtils.remove(self._db[path][listId]['allRange'], id);
-            }
-		}
-		callback(data, exception);
-=======
 	return this._target.deleteElement(path, id, listId, parameters, headers).then(function(data) {
-        if (!listId) {
-            listId = "0";
-        }
-        if (!self._db[path] || !self._db[path][listId]) {
-            // this may happen when the elements where not yet cached, but the id was
-            // taken from another loaded element. This is not an error.
-            return data;
-        }
-        if (self._db[path][listId][id]) {
-            delete self._db[path][listId][id];
+		if (!listId) {
+			listId = "0";
+		}
+		if (!self._db[path] || !self._db[path][listId]) {
+			// this may happen when the elements where not yet cached, but the id was
+			// taken from another loaded element. This is not an error.
+			return data;
+		}
+        if (self._db[path][listId]['entities'][id]) {
+            delete self._db[path][listId]['entities'][id];
         }
         if (self._db[path][listId]['allRange']) {
             // if the id exists in the range, then delete it
             tutao.util.ArrayUtils.remove(self._db[path][listId]['allRange'], id);
         }
 		return data;
->>>>>>> e0ca7fd4
 	});
 };
 
 /**
  * @inheritDoc
  */
-<<<<<<< HEAD
-tutao.rest.EntityRestCache.prototype.deleteService = function(path, element, parameters, headers, returnType, callback) {
-    this._target.deleteService(path, element, parameters, headers, returnType, callback);
+tutao.rest.EntityRestCache.prototype.deleteService = function(path, element, parameters, headers, returnType) {
+    return this._target.deleteService(path, element, parameters, headers, returnType);
 };
 
 tutao.rest.EntityRestCache.prototype._getListData = function(path, listId){
@@ -631,8 +453,3 @@
         return "0";
     }
 };
-=======
-tutao.rest.EntityRestCache.prototype.deleteService = function(path, element, parameters, headers, returnType) {
-    return this._target.deleteService(path, element, parameters, headers, returnType);
-};
->>>>>>> e0ca7fd4
