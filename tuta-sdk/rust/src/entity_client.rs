use std::collections::HashMap;
use std::fmt::Display;
use std::sync::Arc;

<<<<<<< HEAD
use crate::{ApiCallError, IdTuple, LoginState, RestClient, SdkState, TypeRef};
=======
use crate::{ApiCallError, AuthHeadersProvider, IdTuple, ListLoadDirection, RestClient, SdkState, TypeRef};
>>>>>>> 25bba886
use crate::element_value::{ElementValue, ParsedEntity};
use crate::generated_id::GeneratedId;
use crate::json_element::RawEntity;
use crate::json_serializer::JsonSerializer;
use crate::metamodel::TypeModel;
use crate::rest_client::{HttpMethod, RestClientOptions};
<<<<<<< HEAD
use crate::rest_error::{HttpError};
use crate::type_model_provider::{TypeModelProvider};
use crate::user_facade::AuthHeadersProvider;
=======
use crate::rest_error::HttpError;
use crate::type_model_provider::TypeModelProvider;
>>>>>>> 25bba886

/// Denotes an ID that can be serialised into a string
pub trait IdType: Display + 'static {}

impl IdType for String {}

impl IdType for GeneratedId {}

impl IdType for IdTuple {}

<<<<<<< HEAD

/// A high level interface to manipulate unencrypted entities/instances via the REST API
pub struct EntityClient {
=======
/// A high level interface to manipulate entities/instances via the REST API
pub struct  EntityClient {
>>>>>>> 25bba886
    rest_client: Arc<dyn RestClient>,
    base_url: String,
    sdk_state: Arc<SdkState>,
    json_serializer: Arc<JsonSerializer>,
    type_model_provider: Arc<TypeModelProvider>,
}

// TODO: remove this allowance after completing the implementation of `EntityClient`
#[allow(unused_variables)]
impl EntityClient {
    pub(crate) fn new(
        rest_client: Arc<dyn RestClient>,
        json_serializer: Arc<JsonSerializer>,
        base_url: &str,
        sdk_state: Arc<SdkState>,
        type_model_provider: Arc<TypeModelProvider>,
    ) -> Self {
        EntityClient {
            rest_client,
            json_serializer,
            base_url: base_url.to_owned(),
            sdk_state,
            type_model_provider,
        }
    }

    /// Gets an entity/instance of type `type_ref` from the backend
    pub async fn load<Id: IdType>(
        &self,
        type_ref: &TypeRef,
        id: &Id,
    ) -> Result<ParsedEntity, ApiCallError> {
        let type_model = self.get_type_model(&type_ref)?;
        let url = format!("{}/rest/{}/{}/{}", self.base_url, type_ref.app, type_ref.type_, id);
        let model_version: u32 = type_model.version.parse().map_err(|_| {
            let message = format!("Tried to parse invalid model_version {}", type_model.version);
            ApiCallError::InternalSdkError { error_message: message }
        })?;
        let options = RestClientOptions {
            body: None,
<<<<<<< HEAD
            headers: self.auth_headers_provider.create_auth_headers(model_version),
=======
            headers: self.sdk_state.create_auth_headers(model_version),
>>>>>>> 25bba886
        };
        let response = self
            .rest_client
            .request_binary(url, HttpMethod::GET, options)
            .await?;
        let precondition = response.headers.get("precondition");
        match response.status {
            200..=299 => {
                // Ok
            }
            _ => return Err(ApiCallError::ServerResponseError { source: HttpError::from_http_response(response.status, precondition)? })
        }
        let response_bytes = response.body.expect("no body");
        let response_entity = serde_json::from_slice::<RawEntity>(response_bytes.as_slice()).unwrap();
        let parsed_entity = self.json_serializer.parse(&type_ref, response_entity)?;
        Ok(parsed_entity)
    }

    /// Returns the definition of an entity/instance type using the internal `TypeModelProvider`
    pub fn get_type_model(&self, type_ref: &TypeRef) -> Result<&TypeModel, ApiCallError> {
        let type_model = match self.type_model_provider.get_type_model(&type_ref.app, &type_ref.type_) {
            Some(value) => value,
            None => {
                let message = format!("Model {} not found in app {}", type_ref.type_, type_ref.app);
                return Err(ApiCallError::InternalSdkError { error_message: message });
            }
        };
        Ok(type_model)
    }

<<<<<<< HEAD
    /// Fetches and returns all entities/instances in a list element type
    pub async fn load_all(
        &self,
        type_ref: &TypeRef,
        list_id: &IdTuple,
        start: Option<String>,
    ) -> Result<Vec<ParsedEntity>, ApiCallError> {
        todo!()
    }

    /// Fetches and returns a specified number (`count`) of entities/instances
    /// in a list element type starting at the index `start_id`
    pub async fn load_range(
=======
    async fn load_all(&self, type_ref: &TypeRef, list_id: &IdTuple, start: Option<String>) -> Result<Vec<ParsedEntity>, ApiCallError> {
        todo!()
    }

    async fn load_range(
>>>>>>> 25bba886
        &self,
        type_ref: &TypeRef,
        list_id: &IdTuple,
        start_id: &str,
        count: &str,
<<<<<<< HEAD
        list_load_direction: ListLoadDirection,
=======
        list_load_direction: ListLoadDirection
>>>>>>> 25bba886
    ) -> Result<Vec<ParsedEntity>, ApiCallError> {
        todo!()
    }

<<<<<<< HEAD
    /// Stores a newly created entity/instance as a single element on the backend
    pub async fn setup_element(&self, type_ref: &TypeRef, entity: RawEntity) -> Vec<String> {
        todo!()
    }

    /// Stores a newly created entity/instance as a part of a list element on the backend
    pub async fn setup_list_element(
        &self,
        type_ref: &TypeRef,
        list_id: &IdTuple,
        entity: RawEntity,
    ) -> Vec<String> {
=======
    async fn setup_element(&self, type_ref: &TypeRef, entity: RawEntity) -> Vec<String> {
        todo!()
    }

    async fn setup_list_element(&self, type_ref: &TypeRef, list_id: &IdTuple, entity: RawEntity) -> Vec<String> {
>>>>>>> 25bba886
        todo!()
    }

    /// Updates an entity/instance in the backend
    async fn update(&self, type_ref: &TypeRef, entity: ParsedEntity,
                        model_version: u32) -> Result<(), ApiCallError> {
        let id = match &entity.get("_id").unwrap() {
            ElementValue::IdTupleId(ref id_tuple) => id_tuple.to_string(),
            _ => panic!("id is not string or array"),
        };
        let raw_entity = self.json_serializer.serialize(type_ref, entity)?;
        let body = serde_json::to_vec(&raw_entity).unwrap();
        let options = RestClientOptions {
            body: Some(body),
<<<<<<< HEAD
            headers: self.auth_headers_provider.create_auth_headers(model_version),
=======
            headers: self.sdk_state.create_auth_headers(model_version),
>>>>>>> 25bba886
        };
        // FIXME we should look at type model whether it is ET or LET
        let url = format!(
            "{}/rest/{}/{}/{}",
            self.base_url, type_ref.app, type_ref.type_, id
        );
        self.rest_client
            .request_binary(url, HttpMethod::PUT, options)
            .await?;
        Ok(())
    }

<<<<<<< HEAD
    /// Deletes an existing single entity/instance on the backend
    pub async fn erase_element(&self, type_ref: &TypeRef, id: &GeneratedId) -> Result<(), ApiCallError> {
        todo!()
    }

    /// Deletes an existing entity/instance of a list element type on the backend
    pub async fn erase_list_element(&self, type_ref: &TypeRef, id: IdTuple) -> Result<(), ApiCallError> {
=======
    async fn erase_element(&self, type_ref: &TypeRef, id: &GeneratedId) -> Result<(), ApiCallError> {
        todo!()
    }

    async fn erase_list_element(&self, type_ref: &TypeRef, id: IdTuple) -> Result<(), ApiCallError> {
>>>>>>> 25bba886
        todo!()
    }
}

#[cfg(test)]
mockall::mock! {
    pub EntityClient {
<<<<<<< HEAD
        pub async fn load<T: IdType  + 'static>(
            &self,
            type_ref: &TypeRef,
            id: &T,
        ) -> Result<ParsedEntity, ApiCallError>;
        pub fn get_type_model(&self, type_ref: &TypeRef) -> Result<&'static TypeModel, ApiCallError>;
        pub async fn load_all(
=======
        pub fn new(
            rest_client: Arc<dyn RestClient>,
            json_serializer: Arc<JsonSerializer>,
            base_url: &str,
            auth_headers_provider: Arc<dyn AuthHeadersProvider + Send + Sync>,
            type_model_provider: Arc<TypeModelProvider>,
        ) -> Self;
        // FIXME: Don't use static
        pub fn get_type_model(&self, type_ref: &TypeRef) -> Result<&'static TypeModel, ApiCallError>;
        pub async fn load<Id: IdType>(
            &self,
            type_ref: &TypeRef,
            id: &Id,
         ) -> Result<ParsedEntity, ApiCallError>;
        async fn load_all(
>>>>>>> 25bba886
            &self,
            type_ref: &TypeRef,
            list_id: &IdTuple,
            start: Option<String>,
        ) -> Result<Vec<ParsedEntity>, ApiCallError>;
<<<<<<< HEAD
        pub async fn load_range(
=======
        async fn load_range(
>>>>>>> 25bba886
            &self,
            type_ref: &TypeRef,
            list_id: &IdTuple,
            start_id: &str,
            count: &str,
            list_load_direction: ListLoadDirection,
        ) -> Result<Vec<ParsedEntity>, ApiCallError>;
<<<<<<< HEAD
        pub async fn setup_element(&self, type_ref: &TypeRef, entity: RawEntity) -> Vec<String>;
        pub async fn setup_list_element(
=======
        async fn setup_element(&self, type_ref: &TypeRef, entity: RawEntity) -> Vec<String>;
        async fn setup_list_element(
>>>>>>> 25bba886
            &self,
            type_ref: &TypeRef,
            list_id: &IdTuple,
            entity: RawEntity,
        ) -> Vec<String>;
<<<<<<< HEAD
        pub async fn update(&self, type_ref: &TypeRef, entity: ParsedEntity, model_version: u32)
                        -> Result<(), ApiCallError>;
        pub async fn erase_element(&self, type_ref: &TypeRef, id: &GeneratedId) -> Result<(), ApiCallError>;
        pub async fn erase_list_element(&self, type_ref: &TypeRef, id: IdTuple) -> Result<(), ApiCallError>;
=======
        async fn update(&self, type_ref: &TypeRef, entity: ParsedEntity, model_version: u32)
                        -> Result<(), ApiCallError>;
        async fn erase_element(&self, type_ref: &TypeRef, id: &GeneratedId) -> Result<(), ApiCallError>;
        async fn erase_list_element(&self, type_ref: &TypeRef, id: IdTuple) -> Result<(), ApiCallError>;
>>>>>>> 25bba886
    }
}<|MERGE_RESOLUTION|>--- conflicted
+++ resolved
@@ -2,25 +2,17 @@
 use std::fmt::Display;
 use std::sync::Arc;
 
-<<<<<<< HEAD
 use crate::{ApiCallError, IdTuple, LoginState, RestClient, SdkState, TypeRef};
-=======
 use crate::{ApiCallError, AuthHeadersProvider, IdTuple, ListLoadDirection, RestClient, SdkState, TypeRef};
->>>>>>> 25bba886
 use crate::element_value::{ElementValue, ParsedEntity};
 use crate::generated_id::GeneratedId;
 use crate::json_element::RawEntity;
 use crate::json_serializer::JsonSerializer;
 use crate::metamodel::TypeModel;
 use crate::rest_client::{HttpMethod, RestClientOptions};
-<<<<<<< HEAD
-use crate::rest_error::{HttpError};
-use crate::type_model_provider::{TypeModelProvider};
-use crate::user_facade::AuthHeadersProvider;
-=======
 use crate::rest_error::HttpError;
 use crate::type_model_provider::TypeModelProvider;
->>>>>>> 25bba886
+use crate::user_facade::AuthHeadersProvider;
 
 /// Denotes an ID that can be serialised into a string
 pub trait IdType: Display + 'static {}
@@ -31,14 +23,8 @@
 
 impl IdType for IdTuple {}
 
-<<<<<<< HEAD
-
 /// A high level interface to manipulate unencrypted entities/instances via the REST API
 pub struct EntityClient {
-=======
-/// A high level interface to manipulate entities/instances via the REST API
-pub struct  EntityClient {
->>>>>>> 25bba886
     rest_client: Arc<dyn RestClient>,
     base_url: String,
     sdk_state: Arc<SdkState>,
@@ -46,8 +32,6 @@
     type_model_provider: Arc<TypeModelProvider>,
 }
 
-// TODO: remove this allowance after completing the implementation of `EntityClient`
-#[allow(unused_variables)]
 impl EntityClient {
     pub(crate) fn new(
         rest_client: Arc<dyn RestClient>,
@@ -79,11 +63,7 @@
         })?;
         let options = RestClientOptions {
             body: None,
-<<<<<<< HEAD
-            headers: self.auth_headers_provider.create_auth_headers(model_version),
-=======
             headers: self.sdk_state.create_auth_headers(model_version),
->>>>>>> 25bba886
         };
         let response = self
             .rest_client
@@ -114,61 +94,26 @@
         Ok(type_model)
     }
 
-<<<<<<< HEAD
-    /// Fetches and returns all entities/instances in a list element type
-    pub async fn load_all(
-        &self,
-        type_ref: &TypeRef,
-        list_id: &IdTuple,
-        start: Option<String>,
-    ) -> Result<Vec<ParsedEntity>, ApiCallError> {
-        todo!()
-    }
-
-    /// Fetches and returns a specified number (`count`) of entities/instances
-    /// in a list element type starting at the index `start_id`
-    pub async fn load_range(
-=======
     async fn load_all(&self, type_ref: &TypeRef, list_id: &IdTuple, start: Option<String>) -> Result<Vec<ParsedEntity>, ApiCallError> {
         todo!()
     }
 
     async fn load_range(
->>>>>>> 25bba886
         &self,
         type_ref: &TypeRef,
         list_id: &IdTuple,
         start_id: &str,
         count: &str,
-<<<<<<< HEAD
-        list_load_direction: ListLoadDirection,
-=======
         list_load_direction: ListLoadDirection
->>>>>>> 25bba886
     ) -> Result<Vec<ParsedEntity>, ApiCallError> {
         todo!()
     }
 
-<<<<<<< HEAD
-    /// Stores a newly created entity/instance as a single element on the backend
-    pub async fn setup_element(&self, type_ref: &TypeRef, entity: RawEntity) -> Vec<String> {
-        todo!()
-    }
-
-    /// Stores a newly created entity/instance as a part of a list element on the backend
-    pub async fn setup_list_element(
-        &self,
-        type_ref: &TypeRef,
-        list_id: &IdTuple,
-        entity: RawEntity,
-    ) -> Vec<String> {
-=======
     async fn setup_element(&self, type_ref: &TypeRef, entity: RawEntity) -> Vec<String> {
         todo!()
     }
 
     async fn setup_list_element(&self, type_ref: &TypeRef, list_id: &IdTuple, entity: RawEntity) -> Vec<String> {
->>>>>>> 25bba886
         todo!()
     }
 
@@ -183,11 +128,7 @@
         let body = serde_json::to_vec(&raw_entity).unwrap();
         let options = RestClientOptions {
             body: Some(body),
-<<<<<<< HEAD
-            headers: self.auth_headers_provider.create_auth_headers(model_version),
-=======
             headers: self.sdk_state.create_auth_headers(model_version),
->>>>>>> 25bba886
         };
         // FIXME we should look at type model whether it is ET or LET
         let url = format!(
@@ -200,21 +141,11 @@
         Ok(())
     }
 
-<<<<<<< HEAD
-    /// Deletes an existing single entity/instance on the backend
-    pub async fn erase_element(&self, type_ref: &TypeRef, id: &GeneratedId) -> Result<(), ApiCallError> {
-        todo!()
-    }
-
-    /// Deletes an existing entity/instance of a list element type on the backend
-    pub async fn erase_list_element(&self, type_ref: &TypeRef, id: IdTuple) -> Result<(), ApiCallError> {
-=======
     async fn erase_element(&self, type_ref: &TypeRef, id: &GeneratedId) -> Result<(), ApiCallError> {
         todo!()
     }
 
     async fn erase_list_element(&self, type_ref: &TypeRef, id: IdTuple) -> Result<(), ApiCallError> {
->>>>>>> 25bba886
         todo!()
     }
 }
@@ -222,15 +153,6 @@
 #[cfg(test)]
 mockall::mock! {
     pub EntityClient {
-<<<<<<< HEAD
-        pub async fn load<T: IdType  + 'static>(
-            &self,
-            type_ref: &TypeRef,
-            id: &T,
-        ) -> Result<ParsedEntity, ApiCallError>;
-        pub fn get_type_model(&self, type_ref: &TypeRef) -> Result<&'static TypeModel, ApiCallError>;
-        pub async fn load_all(
-=======
         pub fn new(
             rest_client: Arc<dyn RestClient>,
             json_serializer: Arc<JsonSerializer>,
@@ -246,17 +168,12 @@
             id: &Id,
          ) -> Result<ParsedEntity, ApiCallError>;
         async fn load_all(
->>>>>>> 25bba886
             &self,
             type_ref: &TypeRef,
             list_id: &IdTuple,
             start: Option<String>,
         ) -> Result<Vec<ParsedEntity>, ApiCallError>;
-<<<<<<< HEAD
-        pub async fn load_range(
-=======
         async fn load_range(
->>>>>>> 25bba886
             &self,
             type_ref: &TypeRef,
             list_id: &IdTuple,
@@ -264,28 +181,16 @@
             count: &str,
             list_load_direction: ListLoadDirection,
         ) -> Result<Vec<ParsedEntity>, ApiCallError>;
-<<<<<<< HEAD
-        pub async fn setup_element(&self, type_ref: &TypeRef, entity: RawEntity) -> Vec<String>;
-        pub async fn setup_list_element(
-=======
         async fn setup_element(&self, type_ref: &TypeRef, entity: RawEntity) -> Vec<String>;
         async fn setup_list_element(
->>>>>>> 25bba886
             &self,
             type_ref: &TypeRef,
             list_id: &IdTuple,
             entity: RawEntity,
         ) -> Vec<String>;
-<<<<<<< HEAD
-        pub async fn update(&self, type_ref: &TypeRef, entity: ParsedEntity, model_version: u32)
-                        -> Result<(), ApiCallError>;
-        pub async fn erase_element(&self, type_ref: &TypeRef, id: &GeneratedId) -> Result<(), ApiCallError>;
-        pub async fn erase_list_element(&self, type_ref: &TypeRef, id: IdTuple) -> Result<(), ApiCallError>;
-=======
         async fn update(&self, type_ref: &TypeRef, entity: ParsedEntity, model_version: u32)
                         -> Result<(), ApiCallError>;
         async fn erase_element(&self, type_ref: &TypeRef, id: &GeneratedId) -> Result<(), ApiCallError>;
         async fn erase_list_element(&self, type_ref: &TypeRef, id: IdTuple) -> Result<(), ApiCallError>;
->>>>>>> 25bba886
     }
 }