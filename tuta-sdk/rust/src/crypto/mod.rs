--- conflicted
+++ resolved
@@ -21,18 +21,14 @@
 
 pub use argon2_id::generate_key_from_passphrase;
 
-mod key_loader_facade;
 mod ecc;
 mod kyber;
 mod rsa;
 mod tuta_crypt;
-<<<<<<< HEAD
 
 pub use tuta_crypt::PQKeyPairs;
 
 pub mod key_encryption;
-=======
->>>>>>> 25bba886
 pub mod crypto_facade;
 pub mod key;
 pub mod randomizer_facade;
