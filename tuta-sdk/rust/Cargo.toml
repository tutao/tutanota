--- conflicted
+++ resolved
@@ -36,11 +36,7 @@
 [dev-dependencies]
 mockall = "0.12.1"
 rand = "0.8.5"
-<<<<<<< HEAD
 tokio = { version = "1.38.0", features = ["rt", "macros"] }
-=======
-tokio = { version = "1.38.0", features = ["macros", "rt"] }
->>>>>>> 4cd634ba
 
 [lib]
 crate-type = ["cdylib", "staticlib", "lib"]
