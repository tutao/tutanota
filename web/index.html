--- conflicted
+++ resolved
@@ -133,12 +133,6 @@
 <script src="/js/entity/EntityHelper.js"></script>
 <script src="/js/entity/TutanotaConstants.js"></script>
 <script src="/js/error/RecipientsNotFoundError.js"></script>
-<script src="/js/event/EventBusClient.js"></script>
-<script src="/js/event/EventBusListener.js"></script>
-<script src="/js/event/ListEventTracker.js"></script>
-<script src="/js/event/Observable.js"></script>
-<script src="/js/event/ObservableInterface.js"></script>
-<script src="/js/event/PushListEventTracker.js"></script>
 <script src="/js/ctrl/AccountSettingsViewModel.js"></script>
 <script src="/js/ctrl/AdminDeleteAccountViewModel.js"></script>
 <script src="/js/ctrl/AdminEditUserViewModel.js"></script>
@@ -193,6 +187,12 @@
 <script src="/js/ctrl/View.js"></script>
 <script src="/js/ctrl/ViewManager.js"></script>
 <script src="/js/ctrl/ViewSlider.js"></script>
+<script src="/js/event/EventBusClient.js"></script>
+<script src="/js/event/EventBusListener.js"></script>
+<script src="/js/event/ListEventTracker.js"></script>
+<script src="/js/event/Observable.js"></script>
+<script src="/js/event/ObservableInterface.js"></script>
+<script src="/js/event/PushListEventTracker.js"></script>
 <script src="/js/gui/BubbleInputGui.js"></script>
 <script src="/js/gui/ContactView.js"></script>
 <script src="/js/gui/ExternalLoginView.js"></script>
@@ -1489,9 +1489,9 @@
                                         <div class="recordName"></div>
                                         <div class="formAction">
                                             <button id="submitPromotionCode" class="single fontImage confirm" type="submit" data-bind="css: { disabled: !confirmPossible() }, lang: 'activate_action'"></button>
-<<<<<<< HEAD
-                                        </div>
-                                    </div>
+                                        </div>
+                                    </div>
+									<!-- /ko -->
                                 </form>
                             </div>
                             <!-- /ko -->
@@ -1525,11 +1525,8 @@
                                         <div class="formAction">
                                             <button id="submitExternalWelcomeMessage" class="single fontImage confirm" type="submit" data-bind="css: { disabled: busy() }, lang: 'save_action'"></button>
                                             <label for="submitExternalWelcomeMessage" class="recordStatus" data-bind="css: externalWelcomeMessageStatus().type, lang: externalWelcomeMessageStatus().text"></label>
-=======
->>>>>>> d377d4d9
-                                        </div>
-                                    </div>
-									<!-- /ko -->
+                                        </div>
+                                    </div>
                                 </form>
                             </div>
                             <!-- /ko -->
