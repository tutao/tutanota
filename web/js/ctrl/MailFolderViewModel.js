"use strict";

tutao.provide('tutao.tutanota.ctrl.MailFolderViewModel');

/**
 * A mail folder including mails.
 * @param {tutao.entity.tutanota.MailFolder} mailFolder The persistent mailFolder.
 * @param {?tutao.tutanota.ctrl.MailFolderViewModel} parentFolder The parent folder. Must be null if this is a system folder.
 */
tutao.tutanota.ctrl.MailFolderViewModel = function(mailFolder, parentFolder) {
	tutao.util.FunctionUtils.bindPrototypeMethodsToThis(this);

    this._eventTracker = null;
    this._mailFolder = mailFolder;
    this._mailFolderName = ko.observable("");
    this._loadedMails = ko.observableArray();
    this._lastSelectedMails = ko.observableArray();
    this._selectedMails = ko.observableArray();
    this.loading = ko.observable(false);
    this.moreAvailable = ko.observable(true);
    this.parentFolder = ko.observable(parentFolder);
    this.subFolders = ko.observableArray([]);
};

tutao.tutanota.ctrl.MailFolderViewModel.prototype.loadMoreMails = function() {
    var self = this;

    if (this.loading() || !this.moreAvailable()) {
        return Promise.resolve();
    }

    var stepRangeCount = (tutao.tutanota.util.ClientDetector.isMobileDevice()) ? 25 : 200;
    var startId = (this._loadedMails().length > 0) ? this._loadedMails()[this._loadedMails().length - 1].getId()[1] : tutao.rest.EntityRestInterface.GENERATED_MAX_ID;

    this.loading(true);
    return tutao.entity.tutanota.Mail.loadRange(self._mailFolder.getMails(), startId, stepRangeCount, true).then(function(mails) {
        if (mails.length < stepRangeCount) {
            self.moreAvailable(false);
        }

        self._loadedMails.splice.apply(self._loadedMails, [self._loadedMails().length, 0].concat(mails));
        if (self._mailFolder.getFolderType() == tutao.entity.tutanota.TutanotaConstants.MAIL_FOLDER_TYPE_INBOX) {
            self._updateNumberOfUnreadMails();
        }
    }).lastly(function() {
        self.loading(false);

        if (!self._eventTracker && tutao.locator.userController.isInternalUserLoggedIn()) {
            self._eventTracker = new tutao.event.PushListEventTracker(tutao.entity.tutanota.Mail, self._mailFolder.getMails(), "Mail");
            self._eventTracker.addObserver(self.updateOnNewMails);
            var highestMailId = (self._loadedMails().length > 0) ? self._loadedMails()[0].getId()[1] : tutao.rest.EntityRestInterface.GENERATED_MIN_ID;
            self._eventTracker.observeList(highestMailId);
        }
    });
};

/**
 * This method gets invoked if new mails have been received from the server.
 * @param {Array.<Mail>} mails The mails that are new.
 */
tutao.tutanota.ctrl.MailFolderViewModel.prototype.updateOnNewMails = function(mails) {
    var unread = false;
    for (var i = 0; i < mails.length; i++) {
        // find the correct position for the email in the list
        var found = false;
        for (var a=0; a<this._loadedMails().length; a++) {
            if (tutao.rest.EntityRestInterface.firstBiggerThanSecond(mails[i].getId()[1], this._loadedMails()[a].getId()[1])) {
                this._loadedMails.splice(a, 0, mails[i]);
                found = true;
                break;
            }
        }
        if (!found) {
            this._loadedMails.push(mails[i]);
        }
        if (mails[i].getUnread()) {
            unread = true;
        }
    }
    if (this._mailFolder.getFolderType() == tutao.entity.tutanota.TutanotaConstants.MAIL_FOLDER_TYPE_INBOX && unread) {
        tutao.locator.notification.add(tutao.lang("newMails_msg"));
        this._updateNumberOfUnreadMails(); // TODO subscribe on _loadedMails instead
    }
};

tutao.tutanota.ctrl.MailFolderViewModel.prototype._updateNumberOfUnreadMails = function() {
    var unreadMails = 0;
    for (var i=0; i<this._loadedMails().length; i++) {
        if (this._loadedMails()[i].getUnread()) {
            unreadMails++;
        }
    }
    var buttons = tutao.locator.viewManager.getButtons();
    for (i=0; i< buttons.length; i++) {
        if (buttons[i].getId() == "menu_mail" || buttons[i].getId() == "menu_mail_new") {
            buttons[i].setBadgeNumber(unreadMails);
        }
    }
    tutao.locator.notification.updateBadge(unreadMails);
};

/**
 * Selects the given mails.
 */
tutao.tutanota.ctrl.MailFolderViewModel.prototype.selectMail = function(mail) {
    if (mail.getUnread()) {
        mail.setUnread(false);
        mail.update();
        if (this._mailFolder.getFolderType() == tutao.entity.tutanota.TutanotaConstants.MAIL_FOLDER_TYPE_INBOX) {
            this._updateNumberOfUnreadMails();
        }
    }
    this._selectedMails([mail]);
    this._lastSelectedMails([mail]);
    tutao.locator.mailViewModel.showMail(mail);
};

/**
 * Selects the last selected mails if any. If there are no last selected mails, all mails are unselected.
 */
tutao.tutanota.ctrl.MailFolderViewModel.prototype.selectPreviouslySelectedMails = function() {
    if (this._lastSelectedMails().length > 0) {
        this._selectedMails(this._lastSelectedMails());
        tutao.locator.mailViewModel.showMail(this._selectedMails()[0]);
    } else {
        this.unselectAllMails();
    }
};

/**
 * Provides the information if a mail is selected.
 * @return {boolean} True if a mail is selected, false otherwise.
 */
tutao.tutanota.ctrl.MailFolderViewModel.prototype.isMailSelected = function() {
    return (this._selectedMails().length != 0);
};

/**
 * Shows the previous mail in the list.
 */
tutao.tutanota.ctrl.MailFolderViewModel.prototype.selectPreviousMail = function() {
    if (!this.isMailSelected()) {
        return;
    }

    for (var i=1; i<this._loadedMails().length; i++) {
        if (this._loadedMails()[i] == this._selectedMails()[0]) {
            this.selectMail(this._loadedMails()[i - 1]);
            break;
        }
    }
};

/**
 * Shows the next mail in the list.
 */
tutao.tutanota.ctrl.MailFolderViewModel.prototype.selectNextMail = function() {
    if (!this.isMailSelected()) {
        return;
    }

    for (var i=0; i<this._loadedMails().length - 1; i++) {
        if (this._loadedMails()[i] == this._selectedMails()[0]) {
            this.selectMail(this._loadedMails()[i + 1]);
            break;
        }
    }
};

/**
 * Returns true if the first mail in the list is selected, false otherwise.
 * @return {bool} True if the last first in the list is selected, false otherwise.
 */
tutao.tutanota.ctrl.MailFolderViewModel.prototype.isFirstMailSelected = function() {
    return this.isMailSelected() && this._loadedMails()[0] == this._selectedMails()[0];
};


/**
 * Returns true if the last mail in the list is selected, false otherwise.
 * @return {bool} True if the last mail in the list is selected, false otherwise.
 */
tutao.tutanota.ctrl.MailFolderViewModel.prototype.isLastMailSelected = function() {
    return this.isMailSelected() && this._loadedMails()[this._loadedMails().length - 1] == this._selectedMails()[0];
};

tutao.tutanota.ctrl.MailFolderViewModel.prototype.getSelectedMailIndex = function() {
    if (!this.isMailSelected()) {
        return 0;
    }

    for (var i=0; i<this._loadedMails().length; i++) {
        if (this._loadedMails()[i] == this._selectedMails()[0]) {
            return i;
        }
    }

    return 0;
};

tutao.tutanota.ctrl.MailFolderViewModel.prototype.getLoadedMails = function() {
    return this._loadedMails();
};

/**
 * Called when the folder was selected to show its mails.
 * @return {Promise} When finished.
 */
tutao.tutanota.ctrl.MailFolderViewModel.prototype.selected = function() {
    if (this._loadedMails().length == 0) {
        tutao.locator.mailViewModel.hideMail();
        return this.loadMoreMails();
    } else {
        if (this._selectedMails().length > 0) {
            tutao.locator.mailViewModel.showMail(this._selectedMails()[0]);
        } else {
            this.selectPreviouslySelectedMails();
        }
        return Promise.resolve();
    }
};

/**
 * Provides the information if the given mail is selected.
 * @param {tutao.entity.tutanota.Mail} mail The mail to check
 * @return {bool} True if the mail is selected, false otherwise.
 */
tutao.tutanota.ctrl.MailFolderViewModel.prototype.isSelectedMail = function(mail) {
    return this._selectedMails.indexOf(mail) >= 0;
};

/**
 * Unselects all mails.
 */
tutao.tutanota.ctrl.MailFolderViewModel.prototype.unselectAllMails = function() {
    tutao.locator.mailViewModel.hideMail();
    this._selectedMails([]);
    // do not clear _lastSelectedMails here
};

/**
 * Deltes all the given mails. Updates the mail list view accordingly.
 * @param {Array.<tutao.entity.tutanota.Mail>} mails The mails to delete finally.
 */
tutao.tutanota.ctrl.MailFolderViewModel.prototype.finallyDeleteMails = function(mails) {
    var self = this;
    var service = new tutao.entity.tutanota.DeleteMailData();
    for (var i=0; i<mails.length; i++) {
        service.getMails().push(mails[i].getId());
    }
    return service.erase({}, tutao.entity.EntityHelper.createAuthHeaders()).then(function(deleteMailReturn) {
        for (var i=0; i<mails.length; i++) {
            self.removeMail(mails[i]);
        }
    });
};

/**
 * Removes the given mail from the list and hides it if it is visible in the mail view.
 * @param {tutao.entity.tutanota.Mail} mail The mail to remove.
 */
tutao.tutanota.ctrl.MailFolderViewModel.prototype.removeMail = function(mail) {
    if (this.isSelectedMail(mail)) {
        this._selectedMails.remove(mail);
        tutao.locator.mailViewModel.hideMail();
    }
    this._lastSelectedMails.remove(mail);
    this._loadedMails.remove(mail);
    if (this._mailFolder.getFolderType() == tutao.entity.tutanota.TutanotaConstants.MAIL_FOLDER_TYPE_INBOX) {
        this._updateNumberOfUnreadMails();
    }
};

/**
 * Provides the folder type of this folder.
 * @return {string} One of tutao.entity.tutanota.TutanotaConstants.MAIL_FOLDER_TYPE_*.
 */
tutao.tutanota.ctrl.MailFolderViewModel.prototype.getFolderType = function() {
    return this._mailFolder.getFolderType();
};

/**
 * Provides the mail list id of this folder.
 * @return {string} The list id.
 */
tutao.tutanota.ctrl.MailFolderViewModel.prototype.getMailListId = function() {
    return this._mailFolder.getMails();
};

/**
<<<<<<< HEAD
 * Provides the sub folder list id of this folder.
 * @return {string} The list id.
 */
tutao.tutanota.ctrl.MailFolderViewModel.prototype.getSubFolderListId = function() {
    return this._mailFolder.getSubFolders();
};



/**
 * Provides the  id of this folder.
 * @return {Array.<string>} The id of this MailFolder.
 */
tutao.tutanota.ctrl.MailFolderViewModel.prototype.getId = function() {
=======
 * Provides the mail folder id.
 * @return {Array.<string, string>} The mail folder id.
 */
tutao.tutanota.ctrl.MailFolderViewModel.prototype.getMailFolderId = function() {
>>>>>>> 11323a70
    return this._mailFolder.getId();
};

/**
 * Provides the name of the given folder.
 * @return {string} The name of the folder.
 */
tutao.tutanota.ctrl.MailFolderViewModel.prototype.getName = function() {
    if ( this._mailFolderName() == ""){
        this._updateName();
    }
    return this._mailFolderName();
};

/**
 * Provides the name of the given folder.
 * @return {string} The name of the folder.
 */
tutao.tutanota.ctrl.MailFolderViewModel.prototype._updateName = function() {
    if (this._mailFolder.getFolderType() == tutao.entity.tutanota.TutanotaConstants.MAIL_FOLDER_TYPE_CUSTOM) {
        this._mailFolderName(this._mailFolder.getName());
    } else if (this._mailFolder.getFolderType() == tutao.entity.tutanota.TutanotaConstants.MAIL_FOLDER_TYPE_INBOX) {
        this._mailFolderName(tutao.lang("received_action"));
    } else if (this._mailFolder.getFolderType() == tutao.entity.tutanota.TutanotaConstants.MAIL_FOLDER_TYPE_SENT) {
        this._mailFolderName(tutao.lang("sent_action"));
    } else if (this._mailFolder.getFolderType() == tutao.entity.tutanota.TutanotaConstants.MAIL_FOLDER_TYPE_TRASH) {
        this._mailFolderName(tutao.lang("trash_action"));
    } else if (this._mailFolder.getFolderType() == tutao.entity.tutanota.TutanotaConstants.MAIL_FOLDER_TYPE_ARCHIVE) {
        this._mailFolderName(tutao.lang("archive_action"));
    }else{
        throw new Error("No text id for tag");
    }
};


/**
 * Provides the tooltip for the given folder.
 * @return {string} The tooltip for the folder.
 */
tutao.tutanota.ctrl.MailFolderViewModel.prototype.getTooltipTextId = function() {
    if (this._mailFolder.getFolderType() == tutao.entity.tutanota.TutanotaConstants.MAIL_FOLDER_TYPE_INBOX) {
        return  "receivedMails_alt";
    } else if (this._mailFolder.getFolderType() == tutao.entity.tutanota.TutanotaConstants.MAIL_FOLDER_TYPE_SENT) {
        return  "sentMails_alt";
    } else if (this._mailFolder.getFolderType() == tutao.entity.tutanota.TutanotaConstants.MAIL_FOLDER_TYPE_TRASH) {
        return  "trashedMails_alt";
    } else if (this._mailFolder.getFolderType() == tutao.entity.tutanota.TutanotaConstants.MAIL_FOLDER_TYPE_ARCHIVE) {
        return  "archivedMails_alt";
    } else {
        return null;
    }
};

/**
 * Provides the icon id for the given folder.
 * @return {string} The icon id for the folder.
 */
tutao.tutanota.ctrl.MailFolderViewModel.prototype.getIconId = function() {
    if (this._mailFolder.getFolderType() == tutao.entity.tutanota.TutanotaConstants.MAIL_FOLDER_TYPE_INBOX) {
        return  "inbox";
    } else if (this._mailFolder.getFolderType() == tutao.entity.tutanota.TutanotaConstants.MAIL_FOLDER_TYPE_SENT) {
        return  "send";
    } else if (this._mailFolder.getFolderType() == tutao.entity.tutanota.TutanotaConstants.MAIL_FOLDER_TYPE_TRASH) {
        return  "trash";
    } else if (this._mailFolder.getFolderType() == tutao.entity.tutanota.TutanotaConstants.MAIL_FOLDER_TYPE_ARCHIVE) {
        return  "file";
    } else {
        return null;
    }
};


tutao.tutanota.ctrl.MailFolderViewModel.prototype.loadSubFolders = function() {
    var self = this;
    return tutao.rest.EntityRestInterface.loadAll(tutao.entity.tutanota.MailFolder, self.getSubFolderListId(), tutao.rest.EntityRestInterface.GENERATED_MIN_ID).then(function(loadedSubFolders) {
        return Promise.map(loadedSubFolders, function(loadedSubFolder) {
            return new tutao.tutanota.ctrl.MailFolderViewModel(loadedSubFolder, self);
        }).then(function(createdSubFolders) {
            // sort the custom folders by name
            createdSubFolders.sort(tutao.tutanota.ctrl.MailFolderViewModel.compareFolders);
            self.subFolders(createdSubFolders);
        });
    });
};

tutao.tutanota.ctrl.MailFolderViewModel.prototype.loadSubFolder = function(subFolderId) {
    var self = this;
    return tutao.entity.tutanota.MailFolder.load(subFolderId).then(function(subFolder) {
        var newSubFolder = new tutao.tutanota.ctrl.MailFolderViewModel(subFolder, self);
        self.subFolders.push(newSubFolder);
        self.subFolders.sort(tutao.tutanota.ctrl.MailFolderViewModel.compareFolders);
    });
};


/**
 * Provides the folder names of all sub-folders of this folder.
 * @returns {Array.<string>} The folder names.
 */
tutao.tutanota.ctrl.MailFolderViewModel.prototype.getSubFolderNames = function() {
    var folders = this.subFolders();
    var folderNames = [];
    for (var i=0; i<folders.length; i++) {
        folderNames.push(folders[i].getName());
    }
    return folderNames;
};


tutao.tutanota.ctrl.MailFolderViewModel.prototype.createSubFolder = function() {
    var self = this;
    tutao.locator.folderNameDialogViewModel.showDialog("folderNameCreate_label", "", self.getSubFolderNames()).then(function(folderName) {
        if (folderName) {
            console.log("add folder " + folderName);
            tutao.entity.EntityHelper.getListKey(self.getSubFolderListId()).then(function(subFolderListKey) {
                var createService = new tutao.entity.tutanota.CreateMailFolderData();
                createService.setFolderName(folderName);
                createService.setParentFolder(self.getId());
                createService.setListEncSessionKey(tutao.locator.aesCrypter.encryptKey(subFolderListKey, createService._entityHelper.getSessionKey()));
                createService.setup({}, null).then(function(newFolderReturn){
                    self.sortFolderNames();
                });
            });
        }
    });
};


tutao.tutanota.ctrl.MailFolderViewModel.prototype.rename = function() {
    var self = this;
    tutao.locator.folderNameDialogViewModel.showDialog("folderNameRename_label", self.getName(), self.parentFolder().getSubFolderNames()).then(function(newName) {
        if (newName) {
            self._mailFolder.setName(newName);
            self._mailFolder.update().then(function(){
                self._updateName();
                if (self.parentFolder()){
                    self.parentFolder().sortFolderNames();
                }
            });
        }
    });
};

tutao.tutanota.ctrl.MailFolderViewModel.prototype.sortFolderNames = function() {
    this.subFolders.sort(tutao.tutanota.ctrl.MailFolderViewModel.compareFolders);
};


tutao.tutanota.ctrl.MailFolderViewModel.prototype.isTrashFolder = function(){
    if ( this.parentFolder() ){
        return this.parentFolder().isTrashFolder();
    }else{
        return this.selectedFolder().getFolderType() == tutao.entity.tutanota.TutanotaConstants.MAIL_FOLDER_TYPE_TRASH;
    }
};


tutao.tutanota.ctrl.MailFolderViewModel.compareFolders = function(a, b){
    return a.getName().localeCompare(b.getName());
};


tutao.tutanota.ctrl.MailFolderViewModel.prototype.deleteFolder = function(){
    var message = tutao.lang((this.selectedFolder().getFolderType() == tutao.entity.tutanota.TutanotaConstants.MAIL_FOLDER_TYPE_CUSTOM) ? "confirmDeleteCustomFolder_msg" : "confirmDeleteSystemFolder_msg", { "$1": this.selectedFolder().getName() });
    var self = this;
    tutao.tutanota.gui.confirm(message).then(function(confirmed) {
        if (confirmed) {
            if (self.isTrashFolder()){
                // delete content

            }else{
                // move content to trash
            }
        }
    });
};



<|MERGE_RESOLUTION|>--- conflicted
+++ resolved
@@ -288,7 +288,14 @@
 };
 
 /**
-<<<<<<< HEAD
+ * Provides the mail folder id.
+ * @return {Array.<string, string>} The mail folder id.
+ */
+tutao.tutanota.ctrl.MailFolderViewModel.prototype.getMailFolderId = function() {
+    return this._mailFolder.getId();
+};
+
+/**
  * Provides the sub folder list id of this folder.
  * @return {string} The list id.
  */
@@ -296,21 +303,6 @@
     return this._mailFolder.getSubFolders();
 };
 
-
-
-/**
- * Provides the  id of this folder.
- * @return {Array.<string>} The id of this MailFolder.
- */
-tutao.tutanota.ctrl.MailFolderViewModel.prototype.getId = function() {
-=======
- * Provides the mail folder id.
- * @return {Array.<string, string>} The mail folder id.
- */
-tutao.tutanota.ctrl.MailFolderViewModel.prototype.getMailFolderId = function() {
->>>>>>> 11323a70
-    return this._mailFolder.getId();
-};
 
 /**
  * Provides the name of the given folder.
@@ -343,7 +335,6 @@
     }
 };
 
-
 /**
  * Provides the tooltip for the given folder.
  * @return {string} The tooltip for the folder.
@@ -381,6 +372,39 @@
 };
 
 
+/**
+ * Provides the folder names of all sub-folders of this folder.
+ * @returns {Array.<string>} The folder names.
+ */
+tutao.tutanota.ctrl.MailFolderViewModel.prototype.getSubFolderNames = function() {
+    var folders = this.subFolders();
+    var folderNames = [];
+    for (var i=0; i<folders.length; i++) {
+        folderNames.push(folders[i].getName());
+    }
+    return folderNames;
+};
+
+
+tutao.tutanota.ctrl.MailFolderViewModel.prototype.createSubFolder = function() {
+    var self = this;
+    tutao.locator.folderNameDialogViewModel.showDialog("folderNameCreate_label", "", self.getSubFolderNames()).then(function(folderName) {
+        if (folderName) {
+            console.log("add folder " + folderName);
+            tutao.entity.EntityHelper.getListKey(self.getSubFolderListId()).then(function(subFolderListKey) {
+                var createService = new tutao.entity.tutanota.CreateMailFolderData();
+                createService.setFolderName(folderName);
+                createService.setParentFolder(self.getMailFolderId());
+                createService.setListEncSessionKey(tutao.locator.aesCrypter.encryptKey(subFolderListKey, createService._entityHelper.getSessionKey()));
+                createService.setup({}, null).then(function(newFolderReturn){
+                    self.loadSubFolder(newFolderReturn.getNewFolder());
+                });
+            });
+        }
+    });
+};
+
+
 tutao.tutanota.ctrl.MailFolderViewModel.prototype.loadSubFolders = function() {
     var self = this;
     return tutao.rest.EntityRestInterface.loadAll(tutao.entity.tutanota.MailFolder, self.getSubFolderListId(), tutao.rest.EntityRestInterface.GENERATED_MIN_ID).then(function(loadedSubFolders) {
@@ -399,40 +423,20 @@
     return tutao.entity.tutanota.MailFolder.load(subFolderId).then(function(subFolder) {
         var newSubFolder = new tutao.tutanota.ctrl.MailFolderViewModel(subFolder, self);
         self.subFolders.push(newSubFolder);
-        self.subFolders.sort(tutao.tutanota.ctrl.MailFolderViewModel.compareFolders);
-    });
-};
-
-
-/**
- * Provides the folder names of all sub-folders of this folder.
- * @returns {Array.<string>} The folder names.
- */
-tutao.tutanota.ctrl.MailFolderViewModel.prototype.getSubFolderNames = function() {
-    var folders = this.subFolders();
-    var folderNames = [];
-    for (var i=0; i<folders.length; i++) {
-        folderNames.push(folders[i].getName());
-    }
-    return folderNames;
-};
-
-
-tutao.tutanota.ctrl.MailFolderViewModel.prototype.createSubFolder = function() {
-    var self = this;
-    tutao.locator.folderNameDialogViewModel.showDialog("folderNameCreate_label", "", self.getSubFolderNames()).then(function(folderName) {
-        if (folderName) {
-            console.log("add folder " + folderName);
-            tutao.entity.EntityHelper.getListKey(self.getSubFolderListId()).then(function(subFolderListKey) {
-                var createService = new tutao.entity.tutanota.CreateMailFolderData();
-                createService.setFolderName(folderName);
-                createService.setParentFolder(self.getId());
-                createService.setListEncSessionKey(tutao.locator.aesCrypter.encryptKey(subFolderListKey, createService._entityHelper.getSessionKey()));
-                createService.setup({}, null).then(function(newFolderReturn){
-                    self.sortFolderNames();
-                });
-            });
-        }
+        self.sortFolderNames();
+    });
+};
+
+
+
+tutao.tutanota.ctrl.MailFolderViewModel.prototype.removeSubFolder = function(subFolderId) {
+    var self = this;
+    var deleteService = new tutao.entity.tutanota.DeleteMailFolderData;
+    deleteService.getFolders().push(subFolderId);
+    return deleteService.erase({}, null).then(function(){
+        self.subFolders.remove(function(item){
+            return item.getMailFolderId() == subFolderId;
+        });
     });
 };
 
@@ -452,6 +456,62 @@
     });
 };
 
+
+/**
+ * Moves a list of mails from  this folder to the given target folder.
+ * @param {tutao.tutanota.ctrl.MailFolderViewModel} targetMailFolder The target folder.
+ * @param {Array.<tutao.entity.tutanota.Mail>} mails The mails to move.
+ */
+tutao.tutanota.ctrl.MailFolderViewModel.prototype.move = function(targetMailFolder, mails) {
+    var sourceFolder = this;
+    if (sourceFolder.getMailListId() == targetMailFolder.getMailListId()) {
+        // source and target folder are the same
+        return;
+    }
+
+    var data = new tutao.entity.tutanota.MoveMailData();
+    data.setTargetFolder(targetMailFolder.getMailFolderId());
+    for(var i=0; i<mails.length; i++){
+        data.getMails().push(mails[i].getId());
+    }
+
+    data.setup({}, null).then(function() {
+        for (var i=0; i<mails.length; i++) {
+            sourceFolder.removeMail(mails[i]);
+        }
+    });
+};
+
+
+tutao.tutanota.ctrl.MailFolderViewModel.prototype.deleteFolder = function(){
+    var message = tutao.lang((this.getFolderType() == tutao.entity.tutanota.TutanotaConstants.MAIL_FOLDER_TYPE_CUSTOM) ? "confirmDeleteCustomFolder_msg" : "confirmDeleteSystemFolder_msg", { "{1}": this.getName() });
+    var self = this;
+    tutao.tutanota.gui.confirm(message).then(function(confirmed) {
+        if (confirmed) {
+            // we want to delete all mails in the trash, not only the visible ones, so load them now. load reverse to avoid caching errors
+            return tutao.rest.EntityRestInterface.loadAllReverse(tutao.entity.tutanota.Mail, self.getMailListId()).then(function(allMails) {
+                if (self.isTrashFolder()){
+                    return self.finallyDeleteMails(allMails);
+                }else{
+                    // move content to trash
+                    self.move(tutao.locator.mailFolderListViewModel.getSystemFolder(tutao.entity.tutanota.TutanotaConstants.MAIL_FOLDER_TYPE_TRASH), allMails);
+                }
+            }).then(function(){
+                // Delete subfolders
+                var subFolderList = self.subFolders();
+                for(var i=0;i<subFolderList.length;i++){
+                    subFolderList[i].deleteFolder();
+                }
+                // Delete folder instance and remove from parent
+                if (self.isCustomFolder()){
+                    self.parentFolder().removeSubFolder(self.getMailFolderId());
+                }
+            });
+        }
+    });
+};
+
+
 tutao.tutanota.ctrl.MailFolderViewModel.prototype.sortFolderNames = function() {
     this.subFolders.sort(tutao.tutanota.ctrl.MailFolderViewModel.compareFolders);
 };
@@ -461,8 +521,12 @@
     if ( this.parentFolder() ){
         return this.parentFolder().isTrashFolder();
     }else{
-        return this.selectedFolder().getFolderType() == tutao.entity.tutanota.TutanotaConstants.MAIL_FOLDER_TYPE_TRASH;
-    }
+        return this.getFolderType() == tutao.entity.tutanota.TutanotaConstants.MAIL_FOLDER_TYPE_TRASH;
+    }
+};
+
+tutao.tutanota.ctrl.MailFolderViewModel.prototype.isCustomFolder = function(){
+    return this.getFolderType() == tutao.entity.tutanota.TutanotaConstants.MAIL_FOLDER_TYPE_CUSTOM;
 };
 
 
@@ -471,20 +535,10 @@
 };
 
 
-tutao.tutanota.ctrl.MailFolderViewModel.prototype.deleteFolder = function(){
-    var message = tutao.lang((this.selectedFolder().getFolderType() == tutao.entity.tutanota.TutanotaConstants.MAIL_FOLDER_TYPE_CUSTOM) ? "confirmDeleteCustomFolder_msg" : "confirmDeleteSystemFolder_msg", { "$1": this.selectedFolder().getName() });
-    var self = this;
-    tutao.tutanota.gui.confirm(message).then(function(confirmed) {
-        if (confirmed) {
-            if (self.isTrashFolder()){
-                // delete content
-
-            }else{
-                // move content to trash
-            }
-        }
-    });
-};
-
-
-
+
+
+
+
+
+
+
