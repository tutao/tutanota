--- conflicted
+++ resolved
@@ -13,14 +13,9 @@
     this.__format = "0";
     this.__id = null;
     this.__permissions = null;
-<<<<<<< HEAD
     this._publishInvoices = null;
-    this._specialPrice = null;
-=======
-    this._publishPdf = null;
     this._specialPriceUserSingle = null;
     this._specialPriceUserTotal = null;
->>>>>>> af704d2e
     this._invoices = null;
   }
   this._entityHelper = new tutao.entity.EntityHelper(this);
@@ -35,14 +30,9 @@
   this.__format = data._format;
   this.__id = data._id;
   this.__permissions = data._permissions;
-<<<<<<< HEAD
   this._publishInvoices = data.publishInvoices;
-  this._specialPrice = data.specialPrice;
-=======
-  this._publishPdf = data.publishPdf;
   this._specialPriceUserSingle = data.specialPriceUserSingle;
   this._specialPriceUserTotal = data.specialPriceUserTotal;
->>>>>>> af704d2e
   this._invoices = data.invoices;
 };
 
@@ -62,11 +52,7 @@
  * The id of the root instance reference.
  * @const
  */
-<<<<<<< HEAD
-tutao.entity.sys.InvoiceInfo.ROOT_INSTANCE_ID = 'A3N5cwAC4w';
-=======
-tutao.entity.sys.InvoiceInfo.ROOT_INSTANCE_ID = 'A3N5cwAC6Q';
->>>>>>> af704d2e
+tutao.entity.sys.InvoiceInfo.ROOT_INSTANCE_ID = 'A3N5cwAC7Q';
 
 /**
  * The generated id type flag.
@@ -89,14 +75,9 @@
     _format: this.__format, 
     _id: this.__id, 
     _permissions: this.__permissions, 
-<<<<<<< HEAD
     publishInvoices: this._publishInvoices, 
-    specialPrice: this._specialPrice, 
-=======
-    publishPdf: this._publishPdf, 
     specialPriceUserSingle: this._specialPriceUserSingle, 
     specialPriceUserTotal: this._specialPriceUserTotal, 
->>>>>>> af704d2e
     invoices: this._invoices
   };
 };
@@ -104,43 +85,27 @@
 /**
  * The id of the InvoiceInfo type.
  */
-<<<<<<< HEAD
-tutao.entity.sys.InvoiceInfo.prototype.TYPE_ID = 739;
-=======
-tutao.entity.sys.InvoiceInfo.prototype.TYPE_ID = 745;
->>>>>>> af704d2e
+tutao.entity.sys.InvoiceInfo.prototype.TYPE_ID = 749;
 
 /**
  * The id of the publishInvoices attribute.
  */
-<<<<<<< HEAD
-tutao.entity.sys.InvoiceInfo.prototype.PUBLISHINVOICES_ATTRIBUTE_ID = 745;
-=======
-tutao.entity.sys.InvoiceInfo.prototype.PUBLISHPDF_ATTRIBUTE_ID = 752;
->>>>>>> af704d2e
+tutao.entity.sys.InvoiceInfo.prototype.PUBLISHINVOICES_ATTRIBUTE_ID = 756;
 
 /**
  * The id of the specialPriceUserSingle attribute.
  */
-<<<<<<< HEAD
-tutao.entity.sys.InvoiceInfo.prototype.SPECIALPRICE_ATTRIBUTE_ID = 744;
-=======
-tutao.entity.sys.InvoiceInfo.prototype.SPECIALPRICEUSERSINGLE_ATTRIBUTE_ID = 751;
+tutao.entity.sys.InvoiceInfo.prototype.SPECIALPRICEUSERSINGLE_ATTRIBUTE_ID = 755;
 
 /**
  * The id of the specialPriceUserTotal attribute.
  */
-tutao.entity.sys.InvoiceInfo.prototype.SPECIALPRICEUSERTOTAL_ATTRIBUTE_ID = 750;
->>>>>>> af704d2e
+tutao.entity.sys.InvoiceInfo.prototype.SPECIALPRICEUSERTOTAL_ATTRIBUTE_ID = 754;
 
 /**
  * The id of the invoices attribute.
  */
-<<<<<<< HEAD
-tutao.entity.sys.InvoiceInfo.prototype.INVOICES_ATTRIBUTE_ID = 746;
-=======
-tutao.entity.sys.InvoiceInfo.prototype.INVOICES_ATTRIBUTE_ID = 753;
->>>>>>> af704d2e
+tutao.entity.sys.InvoiceInfo.prototype.INVOICES_ATTRIBUTE_ID = 757;
 
 /**
  * Provides the id of this InvoiceInfo.
