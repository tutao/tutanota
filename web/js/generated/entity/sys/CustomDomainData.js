--- conflicted
+++ resolved
@@ -58,20 +58,12 @@
 /**
  * The id of the CustomDomainData type.
  */
-<<<<<<< HEAD
-tutao.entity.sys.CustomDomainData.prototype.TYPE_ID = 725;
-=======
 tutao.entity.sys.CustomDomainData.prototype.TYPE_ID = 724;
->>>>>>> 758a547a
 
 /**
  * The id of the domain attribute.
  */
-<<<<<<< HEAD
-tutao.entity.sys.CustomDomainData.prototype.DOMAIN_ATTRIBUTE_ID = 727;
-=======
 tutao.entity.sys.CustomDomainData.prototype.DOMAIN_ATTRIBUTE_ID = 726;
->>>>>>> 758a547a
 
 /**
  * Sets the format of this CustomDomainData.
