import m, { Children, ClassComponent, Component, Vnode, VnodeDOM } from "mithril"
import { px, size } from "../../gui/size"
import { EventTextTimeOption, WeekStart } from "../../api/common/TutanotaConstants"
import type { CalendarDay, CalendarMonth } from "../date/CalendarUtils"
import {
	CALENDAR_EVENT_HEIGHT,
	EventLayoutMode,
	getAllDayDateForTimezone,
	getCalendarMonth,
	getDateIndicator,
	getDiffInDays,
	getEventColor,
	getEventEnd,
	getFirstDayOfMonth,
	getStartOfDayWithZone,
	getStartOfNextDayWithZone,
	getStartOfTheWeekOffset,
	getTimeZone,
	getWeekNumber,
	layOutEvents,
	TEMPORARY_EVENT_OPACITY,
} from "../date/CalendarUtils"
import { flat, incrementDate, incrementMonth, isSameDay, lastThrow, neverNull, ofClass } from "@tutao/tutanota-utils"
import { ContinuingCalendarEventBubble } from "./ContinuingCalendarEventBubble"
import { styles } from "../../gui/styles"
import { formatMonthWithFullYear } from "../../misc/Formatter"
import { isAllDayEvent, isAllDayEventByTimes } from "../../api/common/utils/CommonCalendarUtils"
import { windowFacade } from "../../misc/WindowFacade"
import { PageView } from "../../gui/base/PageView"
import type { CalendarEvent } from "../../api/entities/tutanota/TypeRefs.js"
import { logins } from "../../api/main/LoginController"
import type { GroupColors } from "./CalendarView"
import { SELECTED_DATE_INDICATOR_THICKNESS } from "./CalendarView"
import type { EventDragHandlerCallbacks, MousePos } from "./EventDragHandler"
import { EventDragHandler } from "./EventDragHandler"
import { getPosAndBoundsFromMouseEvent } from "../../gui/base/GuiUtils"
import { UserError } from "../../api/main/UserError"
import { showUserError } from "../../misc/ErrorHandlerImpl"
import { theme } from "../../gui/theme"
import { getDateFromMousePos, renderCalendarSwitchLeftButton, renderCalendarSwitchRightButton } from "./CalendarGuiUtils"
import type { CalendarEventBubbleClickHandler, EventsOnDays } from "./CalendarViewModel"
import { CalendarViewType } from "./CalendarViewModel"
import { Time } from "../../api/common/utils/Time"
import { client } from "../../misc/ClientDetector"

type CalendarMonthAttrs = {
	selectedDate: Date
	onDateSelected: (date: Date, calendarViewTypeToShow: CalendarViewType) => unknown
	eventsForDays: Map<number, Array<CalendarEvent>>
	getEventsOnDays: (range: Array<Date>) => EventsOnDays
	onNewEvent: (date: Date | null) => unknown
	onEventClicked: CalendarEventBubbleClickHandler
	onChangeMonth: (next: boolean) => unknown
	amPmFormat: boolean
	startOfTheWeek: WeekStart
	groupColors: GroupColors
	hiddenCalendars: ReadonlySet<Id>
	temporaryEvents: Array<CalendarEvent>
	dragHandlerCallbacks: EventDragHandlerCallbacks
}
type SimplePosRect = {
	top: number
	left: number
	right: number
}

/** height of the day number indicator at the top of the day square */
const dayHeight = () => (styles.isDesktopLayout() ? 32 : 24)

const spaceBetweenEvents = () => (styles.isDesktopLayout() ? 2 : 1)

const EVENT_BUBBLE_VERTICAL_OFFSET = 5

export class CalendarMonthView implements Component<CalendarMonthAttrs>, ClassComponent<CalendarMonthAttrs> {
	private _monthDom: HTMLElement | null = null
	private _resizeListener: () => unknown
	private _zone: string
	private _lastWidth: number
	private _lastHeight: number
	private _eventDragHandler: EventDragHandler
	private _dayUnderMouse: Date | null = null
	private _lastMousePos: MousePos | null = null

	constructor({ attrs }: Vnode<CalendarMonthAttrs>) {
		this._resizeListener = m.redraw
		this._zone = getTimeZone()
		this._lastWidth = 0
		this._lastHeight = 0
		this._eventDragHandler = new EventDragHandler(neverNull(document.body as HTMLBodyElement), attrs.dragHandlerCallbacks)
	}

	oncreate() {
		windowFacade.addResizeListener(this._resizeListener)
	}

	onremove() {
		windowFacade.removeResizeListener(this._resizeListener)
	}

	view({ attrs }: Vnode<CalendarMonthAttrs>): Children {
		const startOfTheWeekOffset = getStartOfTheWeekOffset(attrs.startOfTheWeek)
		const thisMonth = getCalendarMonth(attrs.selectedDate, startOfTheWeekOffset, false)
		const previousMonthDate = new Date(attrs.selectedDate)
		previousMonthDate.setMonth(previousMonthDate.getMonth() - 1)
		const previousMonth = getCalendarMonth(previousMonthDate, startOfTheWeekOffset, false)
		const nextMonthDate = new Date(attrs.selectedDate)
		nextMonthDate.setMonth(nextMonthDate.getMonth() + 1)
		const nextMonth = getCalendarMonth(nextMonthDate, startOfTheWeekOffset, false)
		let lastMontDate = incrementMonth(attrs.selectedDate, -1)
		let nextMontDate = incrementMonth(attrs.selectedDate, 1)
		return m(PageView, {
			previousPage: {
				key: getFirstDayOfMonth(lastMontDate).getTime(),
				nodes: this._monthDom ? this._renderCalendar(attrs, previousMonth, thisMonth, lastMontDate, this._zone) : null,
			},
			currentPage: {
				key: getFirstDayOfMonth(attrs.selectedDate).getTime(),
				nodes: this._renderCalendar(attrs, thisMonth, thisMonth, attrs.selectedDate, this._zone),
			},
			nextPage: {
				key: getFirstDayOfMonth(nextMontDate).getTime(),
				nodes: this._monthDom ? this._renderCalendar(attrs, nextMonth, thisMonth, nextMontDate, this._zone) : null,
			},
			onChangePage: (next) => attrs.onChangeMonth(next),
		})
	}

	onbeforeupdate(newVnode: Vnode<CalendarMonthAttrs>, oldVnode: VnodeDOM<CalendarMonthAttrs>): boolean {
		const dom = this._monthDom
		const different =
			!dom ||
			oldVnode.attrs.eventsForDays !== newVnode.attrs.eventsForDays ||
			oldVnode.attrs.selectedDate !== newVnode.attrs.selectedDate ||
			oldVnode.attrs.amPmFormat !== newVnode.attrs.amPmFormat ||
			oldVnode.attrs.groupColors !== newVnode.attrs.groupColors ||
			oldVnode.attrs.hiddenCalendars !== newVnode.attrs.hiddenCalendars ||
			dom.offsetWidth !== this._lastWidth ||
			dom.offsetHeight !== this._lastHeight

		if (dom) {
			this._lastWidth = dom.offsetWidth
			this._lastHeight = dom.offsetHeight
		}

		return different || this._eventDragHandler.queryHasChanged()
	}

	_renderCalendar(attrs: CalendarMonthAttrs, month: CalendarMonth, currentlyVisibleMonth: CalendarMonth, date: Date, zone: string): Children {
		const { weekdays, weeks } = month
		const firstDay = getFirstDayOfMonth(date)
		const today = getStartOfDayWithZone(new Date(), getTimeZone())
		return m(".fill-absolute.flex.col.mlr-safe-inset", [
			styles.isDesktopLayout()
<<<<<<< HEAD
				// Only display navigation buttons if it is the visible page
				? month === currentlyVisibleMonth
					? m(".mt-s.pr-l.flex.row.items-center", [
						renderCalendarSwitchLeftButton("prevMonth_label", () => attrs.onChangeMonth(false)),
						renderCalendarSwitchRightButton("nextMonth_label", () => attrs.onChangeMonth(true)),
						m("h1", formatMonthWithFullYear(firstDay)),
					])
					: m(".mt-s.pr-l.flex.row.items-center", [
						m("h1", formatMonthWithFullYear(firstDay)),
					])
=======
				? m(".mt-s.pr-l.flex.row.items-center", [
						renderCalendarSwitchLeftButton("prevMonth_label", () => attrs.onChangeMonth(false)),
						renderCalendarSwitchRightButton("nextMonth_label", () => attrs.onChangeMonth(true)),
						m("h1", formatMonthWithFullYear(firstDay)),
				  ])
>>>>>>> 50b23ebd
				: m(".pt-s"),
			m(
				".flex.mb-s",
				weekdays.map((wd) => m(".flex-grow", m(".calendar-day-indicator.b", wd))),
			),
			m(
				".flex.col.flex-grow",
				{
					oncreate: (vnode) => {
						if (month === currentlyVisibleMonth) {
							this._monthDom = vnode.dom as HTMLElement
							m.redraw()
						}
					},
					onupdate: (vnode) => {
						if (month === currentlyVisibleMonth) {
							this._monthDom = vnode.dom as HTMLElement
						}
					},
					onmousemove: (mouseEvent: MouseEvent & { redraw?: boolean }) => {
						mouseEvent.redraw = false
						const posAndBoundsFromMouseEvent = getPosAndBoundsFromMouseEvent(mouseEvent)
						this._lastMousePos = posAndBoundsFromMouseEvent
						this._dayUnderMouse = getDateFromMousePos(
							posAndBoundsFromMouseEvent,
							weeks.map((week) => week.map((day) => day.date)),
						)

						this._eventDragHandler.handleDrag(this._dayUnderMouse, posAndBoundsFromMouseEvent)
					},
					onmouseup: (mouseEvent: MouseEvent & { redraw?: boolean }) => {
						mouseEvent.redraw = false

						this._endDrag()
					},
					onmouseleave: (mouseEvent: MouseEvent & { redraw?: boolean }) => {
						mouseEvent.redraw = false

						this._endDrag()
					},
				},
				weeks.map((week) => {
					return m(
						".flex.flex-grow.rel",
						{
							key: week[0].date.getTime(),
						},
						[week.map((day, i) => this._renderDay(attrs, day, today, i)), this._monthDom ? this._renderWeekEvents(attrs, week, zone) : null],
					)
				}),
			),
		])
	}

	_endDrag() {
		const dayUnderMouse = this._dayUnderMouse
		const originalDate = this._eventDragHandler.originalEvent?.startTime

		if (dayUnderMouse && originalDate) {
			//make sure the date we move to also gets a time
			const dateUnderMouse = Time.fromDate(originalDate).toDate(dayUnderMouse)

			this._eventDragHandler.endDrag(dateUnderMouse).catch(ofClass(UserError, showUserError))
		}
	}

	_renderDay(attrs: CalendarMonthAttrs, day: CalendarDay, today: Date, weekDayNumber: number): Children {
		const { selectedDate } = attrs
		const isSelectedDate = isSameDay(selectedDate, day.date)
		return m(
			".calendar-day.calendar-column-border.flex-grow.rel.overflow-hidden.fill-absolute.cursor-pointer" +
				(day.paddingDay ? ".calendar-alternate-background" : ""),
			{
				key: day.date.getTime(),
				onclick: (e: MouseEvent) => {
					if (client.isDesktopDevice()) {
						const newDate = new Date(day.date)
						let hour = new Date().getHours()

						if (hour < 23) {
							hour++
						}

						newDate.setHours(hour, 0)
						attrs.onDateSelected(new Date(day.date), CalendarViewType.MONTH)
						attrs.onNewEvent(newDate)
					} else {
						attrs.onDateSelected(new Date(day.date), CalendarViewType.DAY)
					}

					e.preventDefault()
				},
			},
			[
				m(".mb-xs", {
					style: {
						height: px(SELECTED_DATE_INDICATOR_THICKNESS),
						background: isSelectedDate ? theme.content_accent : "none",
					},
				}),
				this._renderDayHeader(day, today, attrs.onDateSelected), // According to ISO 8601, weeks always start on Monday. Week numbering systems for
				// weeks that do not start on Monday are not strictly defined, so we only display
				// a week number if the user's client is configured to start weeks on Monday
				weekDayNumber === 0 && attrs.startOfTheWeek === WeekStart.MONDAY ? m(".calendar-month-week-number.abs", getWeekNumber(day.date)) : null,
			],
		)
	}

	_renderDayHeader({ date, day }: CalendarDay, today: Date, onDateSelected: (date: Date, calendarViewTypeToShow: CalendarViewType) => unknown): Children {
		return m(".flex-center", [
			m(
				".calendar-day-indicator.circle" + getDateIndicator(date, today),
				{
					onclick: (e: MouseEvent) => {
						onDateSelected(new Date(date), CalendarViewType.DAY)
						e.stopPropagation()
					},
					style: {
						width: px(22),
					},
				},
				String(day),
			),
		])
	}

	_renderWeekEvents(attrs: CalendarMonthAttrs, week: Array<CalendarDay>, zone: string): Children {
		const eventsOnDays = attrs.getEventsOnDays(week.map((day) => day.date))
		const events = new Set(eventsOnDays.longEvents.concat(flat(eventsOnDays.shortEvents)))
		const firstDayOfWeek = week[0].date
		const lastDayOfWeek = lastThrow(week)

		const dayWidth = this._getWidthForDay()

		const weekHeight = this._getHeightForWeek()

		const eventHeight = size.calendar_line_height + spaceBetweenEvents() // height + border

		const maxEventsPerDay = (weekHeight - dayHeight()) / eventHeight
		const eventsPerDay = Math.floor(maxEventsPerDay) - 1 // preserve some space for the more events indicator

		const moreEventsForDay = [0, 0, 0, 0, 0, 0, 0]
		const eventMargin = styles.isDesktopLayout() ? size.calendar_event_margin : size.calendar_event_margin_mobile
		const firstDayOfNextWeek = getStartOfNextDayWithZone(lastDayOfWeek.date, zone)
		return layOutEvents(
			Array.from(events),
			zone,
			(columns) => {
				return columns
					.map((events, columnIndex) => {
						return events.map((event) => {
							if (columnIndex < eventsPerDay) {
								const eventIsAllDay = isAllDayEventByTimes(event.startTime, event.endTime)
								const eventStart = eventIsAllDay ? getAllDayDateForTimezone(event.startTime, zone) : event.startTime
								const eventEnd = eventIsAllDay ? incrementDate(getEventEnd(event, zone), -1) : event.endTime

								const position = this._getEventPosition(
									eventStart,
									eventEnd,
									firstDayOfWeek,
									firstDayOfNextWeek,
									dayWidth,
									dayHeight(),
									columnIndex,
								)

								return this.renderEvent(event, position, eventStart, firstDayOfWeek, firstDayOfNextWeek, eventEnd, attrs)
							} else {
								week.forEach((dayInWeek, index) => {
									const eventsForDay = attrs.eventsForDays.get(dayInWeek.date.getTime())

									if (eventsForDay && eventsForDay.indexOf(event) !== -1) {
										moreEventsForDay[index]++
									}
								})
								return null
							}
						})
					})
					.concat(
						moreEventsForDay.map((moreEventsCount, weekday) => {
							const day = week[weekday]
							const isPadding = day.paddingDay

							if (moreEventsCount > 0) {
								return m(
									".abs.small" + (isPadding ? ".calendar-bubble-more-padding-day" : ""),
									{
										style: {
											bottom: 0,
											height: px(CALENDAR_EVENT_HEIGHT),
											left: px(weekday * dayWidth + eventMargin),
											width: px(dayWidth - 2 - eventMargin * 2),
											pointerEvents: "none",
										},
									},
									m(
										"",
										{
											style: {
												"font-weight": "600",
											},
										},
										"+" + moreEventsCount,
									),
								)
							} else {
								return null
							}
						}),
					)
			},
			EventLayoutMode.DayBasedColumn,
		)
	}

	renderEvent(
		event: CalendarEvent,
		position: SimplePosRect,
		eventStart: Date,
		firstDayOfWeek: Date,
		firstDayOfNextWeek: Date,
		eventEnd: Date,
		attrs: CalendarMonthAttrs,
	): Children {
		const isTemporary = attrs.temporaryEvents.includes(event)
		return m(
			".abs.overflow-hidden",
			{
				key: event._id[0] + event._id[1] + event.startTime.getTime(),
				style: {
					top: px(position.top),
					height: px(CALENDAR_EVENT_HEIGHT),
					left: px(position.left),
					right: px(position.right),
					pointerEvents: !styles.isUsingBottomNavigation() ? "auto" : "none",
				},
				onmousedown: () => {
					let dayUnderMouse = this._dayUnderMouse
					let lastMousePos = this._lastMousePos

					if (dayUnderMouse && lastMousePos && !isTemporary) {
						this._eventDragHandler.prepareDrag(event, dayUnderMouse, lastMousePos, true)
					}
				},
			},
			m(ContinuingCalendarEventBubble, {
				event: event,
				startsBefore: eventStart < firstDayOfWeek,
				endsAfter: firstDayOfNextWeek < eventEnd,
				color: getEventColor(event, attrs.groupColors),
				showTime: styles.isDesktopLayout() && !isAllDayEvent(event) ? EventTextTimeOption.START_TIME : null,
				user: logins.getUserController().user,
				onEventClicked: (e, domEvent) => {
					attrs.onEventClicked(event, domEvent)
				},
				fadeIn: !this._eventDragHandler.isDragging,
				opacity: isTemporary ? TEMPORARY_EVENT_OPACITY : 1,
				enablePointerEvents: !this._eventDragHandler.isDragging && !isTemporary && client.isDesktopDevice(),
			}),
		)
	}

	_getEventPosition(
		eventStart: Date,
		eventEnd: Date,
		firstDayOfWeek: Date,
		firstDayOfNextWeek: Date,
		calendarDayWidth: number,
		calendarDayHeight: number,
		columnIndex: number,
	): SimplePosRect {
		const top = (size.calendar_line_height + spaceBetweenEvents()) * columnIndex + calendarDayHeight + EVENT_BUBBLE_VERTICAL_OFFSET
		const dayOfStartDateInWeek = getDiffInDaysFast(eventStart, firstDayOfWeek)
		const dayOfEndDateInWeek = getDiffInDaysFast(eventEnd, firstDayOfWeek)
		const calendarEventMargin = styles.isDesktopLayout() ? size.calendar_event_margin : size.calendar_event_margin_mobile
		const left = (eventStart < firstDayOfWeek ? 0 : dayOfStartDateInWeek * calendarDayWidth) + calendarEventMargin
		const right = (eventEnd > firstDayOfNextWeek ? 0 : (6 - dayOfEndDateInWeek) * calendarDayWidth) + calendarEventMargin
		return {
			top,
			left,
			right,
		}
	}

	_getHeightForWeek(): number {
		if (!this._monthDom) {
			return 1
		}

		const monthDomHeight = this._monthDom.offsetHeight
		return monthDomHeight / 6
	}

	_getWidthForDay(): number {
		if (!this._monthDom) {
			return 1
		}

		const monthDomWidth = this._monthDom.offsetWidth
		return monthDomWidth / 7
	}
}

/**
 * Optimization to not create luxon's DateTime in simple case.
 * May not work if we allow override time zones.
 */
function getDiffInDaysFast(left: Date, right: Date): number {
	if (left.getMonth() === right.getMonth()) {
		return left.getDate() - right.getDate()
	} else {
		return getDiffInDays(right, left)
	}
}<|MERGE_RESOLUTION|>--- conflicted
+++ resolved
@@ -151,7 +151,6 @@
 		const today = getStartOfDayWithZone(new Date(), getTimeZone())
 		return m(".fill-absolute.flex.col.mlr-safe-inset", [
 			styles.isDesktopLayout()
-<<<<<<< HEAD
 				// Only display navigation buttons if it is the visible page
 				? month === currentlyVisibleMonth
 					? m(".mt-s.pr-l.flex.row.items-center", [
@@ -162,13 +161,6 @@
 					: m(".mt-s.pr-l.flex.row.items-center", [
 						m("h1", formatMonthWithFullYear(firstDay)),
 					])
-=======
-				? m(".mt-s.pr-l.flex.row.items-center", [
-						renderCalendarSwitchLeftButton("prevMonth_label", () => attrs.onChangeMonth(false)),
-						renderCalendarSwitchRightButton("nextMonth_label", () => attrs.onChangeMonth(true)),
-						m("h1", formatMonthWithFullYear(firstDay)),
-				  ])
->>>>>>> 50b23ebd
 				: m(".pt-s"),
 			m(
 				".flex.mb-s",
