// @flow
import {inputLineHeight, px, size} from "../size"
import m from "mithril"
import stream from "mithril/stream/stream.js"
import {lang} from "../../misc/LanguageViewModel"
import {animations, fontSize, transform} from "./../animation/Animations"
import {ease} from "../animation/Easing"
import {assertMainOrNodeBoot} from "../../api/Env"
import {theme} from "../theme"

assertMainOrNodeBoot()

const FALSE_CLOSURE = () => {
	return false
}

export const Type = Object.freeze({
	Text: "text",
	Email: "email",
	Password: "password",
<<<<<<< HEAD
	Area: "area",
	ExternalPassword: "externalpassword",
})
=======
	Area: "area"
}
>>>>>>> cd824ca3
export type TextFieldTypeEnum = $Values<typeof Type>;


const inputMarginTop = size.font_size_small + size.hpad_small + 3

/**
 * A text input field.
 */
export class TextField {
	label: TranslationKey | lazy<string>; // The labelId visible on the button. The labelId is not shown, if it is not provided.
	helpLabel: ?lazy<Children>; // returns the translated and formatted help labelId
	value: Stream<string>;
	type: TextFieldTypeEnum;
	baseLabelPosition: number;
	_baseLabel: boolean;
	active: boolean;
	webkitAutofill: boolean;
	disabled: boolean;
	_injectionsLeft: ?Function; // only used by the BubbleTextField to display bubbles
	_injectionsRight: ?Function;
	_domWrapper: HTMLElement;
	_domLabel: HTMLElement;
	_domInput: ?HTMLInputElement;
	view: Function;
	onblur: Stream<*>;
	skipNextBlur: boolean;
	_keyHandler: keyHandler; // interceptor used by the BubbleTextField to react on certain keys
	_alignRight: boolean;
	_preventAutofill: boolean;

	isEmpty: Function;

	constructor(labelIdOrLabelTextFunction: string | lazy<string>, helpLabel: ?lazy<Children>) {
		this.label = labelIdOrLabelTextFunction
		this.active = false
		this.webkitAutofill = false
		this.disabled = false
		this.helpLabel = helpLabel
		this.value = stream("")
		this.value.map(v => {
			if (this._domInput) {
				const input = this._domInput
				if (this.value() !== input.value) {
					input.value = this.value()
				}
			}
		})
		this.type = Type.Text
		this.baseLabelPosition = size.text_field_label_top
		this._baseLabel = true
		this.onblur = stream()
		this.skipNextBlur = false
		this._keyHandler = null
		this._preventAutofill = false

		this.view = (): VirtualElement => {
			return m(".text-field.rel.overflow-hidden.pt", {
				oncreate: (vnode) => this._domWrapper = vnode.dom,
				onclick: (e) => this.focus(),
				class: !this.disabled ? "text" : null
			}, [
				m("label.abs.text-ellipsis.noselect.backface_fix.z1.i.pr-s", {
					class: this.active ? "content-accent-fg" : "",
					oncreate: (vnode) => {
						this._domLabel = vnode.dom
						this._baseLabel = this.isEmpty() && !this.disabled // needed for BubbleTextField in Firefox. BubbleTextField overwrites isEmpty() so it must be called initially
						if (this._baseLabel) { // if the text field is disabled do not show the label in base position.
							this._domLabel.style.fontSize = px(size.font_size_base)
							this._domLabel.style.transform = 'translateY(' + this.baseLabelPosition + "px)"
						} else {
							this._domLabel.style.fontSize = px(size.font_size_small)
							this._domLabel.style.transform = 'translateY(' + 0 + "px)"
						}
					},
				}, lang.getMaybeLazy(this.label)),
				m(".flex.flex-column", [ // another wrapper to fix IE 11 min-height bug https://github.com/philipwalton/flexbugs#3-min-height-on-a-flex-container-wont-apply-to-its-flex-items
					m(".flex.items-end.flex-wrap", {
						style: {
							'min-height': px(size.button_height + 2), // 2 px border
							'padding-bottom': this.active ? px(0) : px(1),
							'border-bottom': this.active ? `2px solid ${theme.content_accent}` : `1px solid ${theme.content_border}`,
						},
					}, [
						this._injectionsLeft ? this._injectionsLeft() : null,
						m(".inputWrapper.flex-space-between.items-end", {}, [ // a  dditional wrapper element for bubble input field. input field should always be in one line with right injections
							this.type !== Type.Area ? this._getInputField() : this._getTextArea(),
							this._injectionsRight ? m(".mr-negative-s.flex-end.flex-fixed", this._injectionsRight()) : null
						])
					]),
				]),
				this.helpLabel
					? m("div.small.noselect.click", {
						onclick: () => {
							if (this._domInput) this._domInput.focus()
						}
					}, this.helpLabel())
					: []
			])
		}

		this.isEmpty = (): boolean => {
			return this.value() === ''
		}
	}

	_getInputField(): VirtualElement {
		if (this.disabled) {
			return m(".text-break.selectable" + (this._alignRight ? ".right" : ""), {
				style: {
					marginTop: px(inputMarginTop),
					lineHeight: px(inputLineHeight),
				}
			}, this.value())
		} else {
			const typeAttr = this.type
			// Due to modern browser's 'smart' password managers that try to autofill everything
			// that remotely resembles a password field, we prepend invisible inputs to password fields
			// that shouldn't be autofilled.
			// since the autofill algorithm looks at inputs that come before and after the password field we need
			// three dummies.
			//
			// If it is ExternalPassword type, we hide input and show substitute element when the field is not active.
			// This is mostly done to prevent autofill which happens if the field type="password".
			const autofillGuard = this._preventAutofill ? [
				m("input.abs", {style: {opacity: '0', height: '0'}, type: Type.Text}),
				m("input.abs", {style: {opacity: '0', height: '0'}, type: Type.Password}),
				m("input.abs", {style: {opacity: '0', height: '0'}, type: Type.Text})
			] : []

			return m('.flex-grow', autofillGuard.concat(
				m("input.input" + (this._alignRight ? ".right" : ""), {
					autocomplete: this._preventAutofill ? "off" : "",
					type: typeAttr,
					oncreate: (vnode) => {
						this._domInput = vnode.dom
						if (this.type !== Type.Area) {
							vnode.dom.addEventListener('animationstart', e => {
								if (e.animationName === "onAutoFillStart") {
									this.webkitAutofill = true
									this.animate()
								} else if (e.animationName === "onAutoFillCancel") {
									this.webkitAutofill = false
									this.animate()
								}
							})
						}
						if (this.type !== Type.Password) {
							vnode.dom.value = this.value() // chrome autofill does not work on password fields if the value has been set before
						}
					},
					onfocus: (e) => this.focus(),
					onblur: e => this.blur(e),
					onkeydown: e => {
						// keydown is used to cancel certain keypresses of the user (mainly needed for the BubbleTextField)
						let key = {keyCode: e.which, ctrl: e.ctrlKey}
						const input = this._domInput
						if (input && input.value !== this.value()) {
							this.value(input.value) // password managers like CKPX set the value directly and only send a key event (oninput is not invoked), e.g. https://github.com/subdavis/Tusk/blob/9eecda720c1ecfe5d44af89fb96125cfd9921f2a/background/inject.js#L191
							if (input.value !== "" && !this.active) {
								this.animate()
							}
						}
						return this._keyHandler != null ? this._keyHandler(key) : true
					},
					onremove: e => {
						// fix for mithril bug that occurs on login, if the cursor is positioned in the password
						// field and enter is pressed to invoke the login action
						// ("Failed to execute 'removeChild' on 'Node': The node to be removed is no longer
						// a child of this node. Perhaps it was moved in a 'blur' event handler?")
						// TODO test if still needed with newer mithril releases
						if (this._domInput) {
							this._domInput.onblur = null
						}
						this._domInput = null
					},
					oninput: e => {
						const input = this._domInput
						if (input) {
							if (this.isEmpty() && input.value !== "" && !this.active && !this.webkitAutofill) {
								this.animate() // animate in case of browser autocompletion (non-webkit)
							}
							this.value(input.value) // update the input on each change
						}
					},
					style: {
						"min-width": px(20), // fix for edge browser. buttons are cut off in small windows otherwise
						"line-height": px(inputLineHeight),
						"min-height": px(inputLineHeight),
					}
				})
				)
			)
		}
	}

	_getTextArea(): VirtualElement {
		if (this.disabled) {
			return m(".text-prewrap.text-break.selectable", {
				style: {
					marginTop: px(inputMarginTop),
					lineHeight: px(inputLineHeight),
				}
			}, this.value())
		} else {
			return m("textarea.input-area.text-pre", {
				oncreate: (vnode) => {
					this._domInput = vnode.dom
					vnode.dom.value = this.value()
					vnode.dom.style.height = px(Math.max(this.value().split("\n").length, 1) * inputLineHeight) // display all lines on creation of text area
				},
				onfocus: (e) => this.focus(),
				onblur: e => this.blur(e),
				onkeydown: e => {
					let key = {keyCode: e.which, ctrl: e.ctrlKey, shift: e.shiftKey}
					return this._keyHandler != null ? this._keyHandler(key) : true
				},
				oninput: e => {
					const input = this._domInput
					if (input) {
						if (this.isEmpty() && input.value !== "" && !this.active) {
							this.animate() // animate in case of browser autocompletion
						}
						input.style.height = '0px'
						input.style.height = px(input.scrollHeight)
						this.value(input.value) // update the input on each change
					}

				},
				style: {
					marginTop: px(inputMarginTop),
					lineHeight: px(inputLineHeight),
					minWidth: px(20) // fix for edge browser. buttons are cut off in small windows otherwise
				}
			})
		}
	}

	setType(type: TextFieldTypeEnum): TextField {
		this.type = type
		return this
	}

	setPreventAutofill(prevent: boolean): TextField {
		this._preventAutofill = prevent
		return this
	}

	setValue(value: ?string): TextField {
		this.value(value ? value : "")
		return this
	}

	onUpdate(updateHandler: handler<string>): TextField {
		this.value.map(updateHandler)
		return this
	}

	setDisabled(): TextField {
		this.disabled = true
		this._baseLabel = false
		return this
	}

	alignRight(): TextField {
		this._alignRight = true
		return this
	}

	focus() {
		if (!this.isActive() && !this.disabled) {
			this.active = true
			if (this._domInput) {
				this._domInput.focus()
				this._domWrapper.classList.add("active")
				this.animate()
			}
		}
	}

	blur(e: MouseEvent) {
		if (this.skipNextBlur) {
			if (this._domInput) {
				this._domInput.focus()
			}
		} else {
			this._domWrapper.classList.remove("active")
			this.animate()
			this.active = false
			this.onblur(e)
		}
		this.skipNextBlur = false
	}

	animate() {
		window.requestAnimationFrame(() => {
			if (this._baseLabel && ((!this.isEmpty() && !this.disabled) || this.webkitAutofill || this.active)) {
				let fontSizes = [size.font_size_base, size.font_size_small]
				let top = [this.baseLabelPosition, 0]
				this._baseLabel = false
				return animations.add(this._domLabel, [
					fontSize(fontSizes[0], fontSizes[1]),
					transform(transform.type.translateY, top[0], top[1])
				], {easing: ease.out})
			} else if (!this._baseLabel && (this.isEmpty() && !this.disabled && !this.webkitAutofill && !this.active)) {
				let fontSizes = [size.font_size_small, size.font_size_base]
				let top = [0, this.baseLabelPosition]
				this._baseLabel = true
				return animations.add(this._domLabel, [
					fontSize(fontSizes[0], fontSizes[1]),
					transform(transform.type.translateY, top[0], top[1])
				], {easing: ease.out})
			}
		})
	}

	isActive(): boolean {
		return this.active
	}

}<|MERGE_RESOLUTION|>--- conflicted
+++ resolved
@@ -18,14 +18,9 @@
 	Text: "text",
 	Email: "email",
 	Password: "password",
-<<<<<<< HEAD
 	Area: "area",
-	ExternalPassword: "externalpassword",
 })
-=======
-	Area: "area"
-}
->>>>>>> cd824ca3
+
 export type TextFieldTypeEnum = $Values<typeof Type>;
 
 
