--- conflicted
+++ resolved
@@ -68,18 +68,11 @@
 		this.view = () => {
 			return m(".hide-outline.selectable", {
 				oncreate: vnode => this.initSquire(vnode.dom),
-<<<<<<< HEAD
-				onkeydown: e =>{
-					if(e.key === 'Meta') return;
-					if(e.metaKey) {
-						if(['ArrowLeft', 'ArrowRight'].includes(e.key)){
-=======
 				onkeydown: e => {
 					// TODO: this works, but doesn't help text fields to prevent page back events when they're focused
 					if (e.key === 'Meta') return;
 					if (e.metaKey) {
 						if (['ArrowLeft', 'ArrowRight'].includes(e.key)) {
->>>>>>> 664d8d74
 							e.stopPropagation()
 						}
 					}
