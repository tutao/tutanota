--- conflicted
+++ resolved
@@ -4,11 +4,7 @@
 import {defer} from "../../api/common/utils/Utils"
 import {px, size} from "../size"
 import {Dialog} from "./Dialog"
-<<<<<<< HEAD
 import {isMailAddress} from '../../misc/FormatValidator.js'
-=======
-import {isMailAddress} from '../../misc/FormatValidator'
->>>>>>> 018b814d
 
 type SanitizerFn = (html: string, isPaste: boolean) => DocumentFragment
 
