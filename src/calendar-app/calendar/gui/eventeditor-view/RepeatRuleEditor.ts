--- conflicted
+++ resolved
@@ -20,15 +20,8 @@
 import { Select, SelectAttributes } from "../../../../common/gui/base/Select.js"
 import stream from "mithril/stream"
 import { theme } from "../../../../common/gui/theme.js"
-<<<<<<< HEAD
-import { isApp } from "../../../../common/api/common/Env.js"
-import { ByRule } from "../../../../common/calendar/import/ImportExportUtils.js"
-import { BannerType, InfoBanner, InfoBannerAttrs } from "../../../../common/gui/base/InfoBanner.js"
-import { Icons } from "../../../../common/gui/base/icons/Icons.js"
-=======
 import { Divider } from "../../../../common/gui/Divider.js"
 import { WeekdaySelector, WeekdaySelectorItem } from "../../../../common/gui/base/icons/WeekdaySelector.js"
->>>>>>> 0a7c536b
 
 export type RepeatRuleEditorAttrs = {
 	model: CalendarEventWhenModel
@@ -44,14 +37,9 @@
 	private repeatRuleType: RepeatRuleOption | null = null
 	private repeatInterval: number = 0
 	private intervalOptions: stream<IntervalOption[]> = stream([])
-<<<<<<< HEAD
-	private intervalExpanded: boolean = false
-	private hasUnsupportedRules: boolean = false
-=======
 	private readonly weekdayItems: Array<WeekdaySelectorItem> = createWeekdaySelectorItems()
 
 	private byDayRules: Weekdays[] | null = null
->>>>>>> 0a7c536b
 	private numberValues: IntervalOption[] = createIntervalValues()
 	private occurrencesExpanded: boolean = false
 	private repeatOccurrences: number
@@ -63,33 +51,8 @@
 		this.repeatRuleType = attrs.model.repeatPeriod
 		this.repeatInterval = attrs.model.repeatInterval
 		this.repeatOccurrences = attrs.model.repeatEndOccurrences
-		this.hasUnsupportedRules = attrs.model.advancedRules.some((rule) => {
-			const isValidRule =
-				(attrs.model.repeatPeriod === RepeatPeriod.WEEKLY || attrs.model.repeatPeriod === RepeatPeriod.MONTHLY) && rule.ruleType === ByRule.BYDAY
-			return !isValidRule
-		})
-	}
-
-<<<<<<< HEAD
-	private getRepeatType(period: RepeatPeriod, interval: number, endTime: EndType) {
-		if (interval > 1 || endTime !== EndType.Never) {
-			return "CUSTOM"
-		}
-
-		return period
-	}
-
-	private renderUnsupportedAdvancedRulesWarning(): Children {
-		return m(InfoBanner, {
-			message: () => m(".small.selectable", lang.get("unsupportedAdvancedRules_msg")),
-			icon: Icons.Sync,
-			type: BannerType.Info,
-			buttons: [],
-		} satisfies InfoBannerAttrs)
-	}
-
-=======
->>>>>>> 0a7c536b
+	}
+
 	view({ attrs }: Vnode<RepeatRuleEditorAttrs>): Children {
 		return m(
 			".pb.pt.flex.col.gap-vpad.fit-height",
@@ -100,14 +63,6 @@
 				},
 			},
 			[
-<<<<<<< HEAD
-				this.hasUnsupportedRules ? this.renderUnsupportedAdvancedRulesWarning() : null,
-				m(
-					Card,
-					{
-						style: {
-							padding: `${size.vpad}px`,
-=======
 				m(".flex.col", [
 					m("small.uppercase.pb-s.b.text-ellipsis", { style: { color: theme.navigation_button } }, "Frequency"), // TODO add label
 					m(
@@ -116,7 +71,6 @@
 							style: {
 								padding: `${size.vpad}px`,
 							},
->>>>>>> 0a7c536b
 						},
 						m(RadioGroup, {
 							ariaLabel: "calendarRepeating_label",
