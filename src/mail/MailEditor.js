// @flow
import m from "mithril"
import {Dialog} from "../gui/base/Dialog"
import {TextField} from "../gui/base/TextField"
import type {TextFieldAttrs} from "../gui/base/TextFieldN"
import {TextFieldN, Type} from "../gui/base/TextFieldN"
import type {Language, TranslationKey} from "../misc/LanguageViewModel"
import {_getSubstitutedLanguageCode, getAvailableLanguageCode, lang, languages} from "../misc/LanguageViewModel"
import {formatStorageSize, stringToNameAndMailAddress} from "../misc/Formatter"
import {isMailAddress} from "../misc/FormatValidator"
import type {ConversationTypeEnum} from "../api/common/TutanotaConstants"
import {ALLOWED_IMAGE_FORMATS, ConversationType, MAX_ATTACHMENT_SIZE, OperationType, ReplyType} from "../api/common/TutanotaConstants"
import {animations, height, opacity} from "../gui/animation/Animations"
import {load, loadAll, setup, update} from "../api/main/Entity"
import {worker} from "../api/main/WorkerClient"
import type {BubbleHandler, Suggestion} from "../gui/base/BubbleTextField"
import {Bubble, BubbleTextField} from "../gui/base/BubbleTextField"
import {Editor} from "../gui/base/Editor"
import {isExternal, recipientInfoType} from "../api/common/RecipientInfo"
import {AccessBlockedError, ConnectionError, NotFoundError, PreconditionFailedError, TooManyRequestsError} from "../api/common/error/RestError"
import {UserError} from "../api/common/error/UserError"
import {RecipientsNotFoundError} from "../api/common/error/RecipientsNotFoundError"
import {assertMainOrNode, isApp, Mode} from "../api/Env"
import {PasswordIndicator} from "../gui/base/PasswordIndicator"
import {getPasswordStrength} from "../misc/PasswordUtils"
import {downcast, neverNull} from "../api/common/utils/Utils"
import {
	createNewContact,
	createRecipientInfo,
	getDefaultSender,
	getDisplayText,
	getEmailSignature,
	getEnabledMailAddresses,
	getMailboxName,
	getSenderName,
	parseMailtoUrl,
<<<<<<< HEAD
	replaceInlineImagesInDOM,
=======
	replaceCidsWithInlineImages,
>>>>>>> f3af0dad
	replaceInlineImagesWithCids,
	resolveRecipientInfo
} from "./MailUtils"
import {fileController} from "../file/FileController"
import {contains, remove, replace} from "../api/common/utils/ArrayUtils"
import {FileTypeRef} from "../api/entities/tutanota/File"
import {ConversationEntryTypeRef} from "../api/entities/tutanota/ConversationEntry"
import {MailTypeRef} from "../api/entities/tutanota/Mail"
import {ContactEditor} from "../contacts/ContactEditor"
import {ContactTypeRef} from "../api/entities/tutanota/Contact"
import {isSameId} from "../api/common/EntityFunctions"
import {windowFacade} from "../misc/WindowFacade"
import {Keys} from "../misc/KeyManager"
import {fileApp} from "../native/FileApp"
import {findRecipients} from "../native/ContactApp"
import {PermissionError} from "../api/common/error/PermissionError"
import {FileNotFoundError} from "../api/common/error/FileNotFoundError"
import {logins} from "../api/main/LoginController"
import {Icons} from "../gui/base/icons/Icons"
import {DropDownSelector} from "../gui/base/DropDownSelector"
import {px, size} from "../gui/size"
import {createMailAddress} from "../api/entities/tutanota/MailAddress"
import {showProgressDialog} from "../gui/base/ProgressDialog"
import type {MailboxDetail} from "./MailModel"
import {mailModel} from "./MailModel"
import {locator} from "../api/main/MainLocator"
import {LazyContactListId, searchForContacts} from "../contacts/ContactUtils"
import {RecipientNotResolvedError} from "../api/common/error/RecipientNotResolvedError"
import stream from "mithril/stream/stream.js"
import {checkApprovalStatus} from "../misc/ErrorHandlerImpl"
import type {EntityEventsListener} from "../api/main/EventController"
import {isUpdateForTypeRef} from "../api/main/EventController"
import {htmlSanitizer} from "../misc/HtmlSanitizer"
import {RichTextToolbar} from "../gui/base/RichTextToolbar"
import type {ButtonAttrs} from "../gui/base/ButtonN"
import {ButtonN, ButtonType} from "../gui/base/ButtonN"
import type {DialogHeaderBarAttrs} from "../gui/base/DialogHeaderBar"
import {ExpanderButtonN, ExpanderPanelN} from "../gui/base/ExpanderN"
import {DropDownSelectorN} from "../gui/base/DropDownSelectorN"
import {attachDropdown} from "../gui/base/DropdownN"
import {FileOpenError} from "../api/common/error/FileOpenError"
import {client} from "../misc/ClientDetector"
import {formatPrice} from "../subscription/SubscriptionUtils"
import {showUpgradeWizard} from "../subscription/UpgradeSubscriptionWizard"
import {DbError} from "../api/common/error/DbError"
import {CustomerPropertiesTypeRef} from "../api/entities/sys/CustomerProperties"
import type {InlineImages} from "./MailViewer"

assertMainOrNode()

export class MailEditor {
	dialog: Dialog;
	draft: ?Mail;
	_senderField: DropDownSelector<string>;
	_selectedNotificationLanguage: Stream<string>
	toRecipients: BubbleTextField<RecipientInfo>;
	ccRecipients: BubbleTextField<RecipientInfo>;
	bccRecipients: BubbleTextField<RecipientInfo>;
	_mailAddressToPasswordField: Map<string, TextFieldAttrs>;
	subject: TextField;
	conversationType: ConversationTypeEnum;
	previousMessageId: ?Id; // only needs to be the correct value if this is a new email. if we are editing a draft, conversationType is not used
	_confidentialButtonState: boolean;
	_editor: Editor;
	_tempBody: ?string; // only defined till the editor is initialized
	view: Function;
	_domElement: HTMLElement;
	_domCloseButton: HTMLElement;
	_attachments: Array<TutanotaFile | DataFile | FileReference>; // contains either Files from Tutanota or DataFiles of locally loaded files. these map 1:1 to the _attachmentButtons
	_mailChanged: boolean;
	_showToolbar: boolean;
	_previousMail: ?Mail;
	_entityEventReceived: EntityEventsListener;
	_mailboxDetails: MailboxDetail;
	_replyTos: RecipientInfo[];
	_richTextToolbar: RichTextToolbar;
	_objectURLs: Array<string>;
	_blockExternalContent: boolean;

	/**
	 * Creates a new draft message. Invoke initAsResponse or initFromDraft if this message should be a response
	 * to an existing message or edit an existing draft.
	 *
	 */
	constructor(mailboxDetails: MailboxDetail) {
		this.conversationType = ConversationType.NEW
		this.toRecipients = new BubbleTextField("to_label", new MailBubbleHandler(this))
		this.ccRecipients = new BubbleTextField("cc_label", new MailBubbleHandler(this))
		this.bccRecipients = new BubbleTextField("bcc_label", new MailBubbleHandler(this))
		this._replyTos = []
		this._mailAddressToPasswordField = new Map()
		this._attachments = []
		this._mailChanged = false
		this._previousMail = null
		this.draft = null
		this._mailboxDetails = mailboxDetails
		this._showToolbar = false
		this._objectURLs = []
		this._blockExternalContent = true

		let props = logins.getUserController().props

		this._senderField = new DropDownSelector("sender_label", null, getEnabledMailAddresses(this._mailboxDetails)
			.map(mailAddress => ({
				name: mailAddress,
				value: mailAddress
			})), stream(getDefaultSender(this._mailboxDetails)), 250)

		let sortedLanguages = languages.slice().sort((a, b) => lang.get(a.textId).localeCompare(lang.get(b.textId)))
		this._selectedNotificationLanguage = stream(getAvailableLanguageCode(props.notificationMailLanguage || lang.code))

		this._getTemplateLanguages(sortedLanguages)
		    .then((filteredLanguages) => {
			    if (filteredLanguages.length > 0) {
				    const languageCodes = filteredLanguages.map(l => l.code)
				    this._selectedNotificationLanguage(
					    _getSubstitutedLanguageCode(props.notificationMailLanguage || lang.code, languageCodes) || languageCodes[0])
				    sortedLanguages = filteredLanguages
			    }
		    })

		this._confidentialButtonState = !props.defaultUnconfidential
		this.subject = new TextField("subject_label", () => this.getConfidentialStateMessage())

		let confidentialButtonAttrs = {
			label: "confidential_action",
			click: (event, attrs) => this._confidentialButtonState = !this._confidentialButtonState,
			icon: () => this._confidentialButtonState ? Icons.Lock : Icons.Unlock,
			isSelected: () => this._confidentialButtonState,
			noBubble: true,
		}

		let attachFilesButtonAttrs = {
			label: "attachFiles_action",
			click: (ev, attrs) => this._showFileChooserForAttachments(ev.target.getBoundingClientRect()),
			icon: () => Icons.Attachment,
			noBubble: true
		}

		const toolbarButton = () => (!logins.getUserController().props.sendPlaintextOnly)
			? m(ButtonN, {
				label: 'showRichTextToolbar_action',
				icon: () => Icons.FontSize,
				click: () => this._showToolbar = !this._showToolbar,
				isSelected: () => this._showToolbar,
				noBubble: true
			})
			: null

		this.subject._injectionsRight = () => {
			return this._allRecipients().find(r => r.type === recipientInfoType.external)
				? [m(ButtonN, confidentialButtonAttrs), m(ButtonN, attachFilesButtonAttrs), toolbarButton()]
				: [m(ButtonN, attachFilesButtonAttrs), toolbarButton()]
		}
		this.subject.onUpdate(v => this._mailChanged = true)

		let closeButtonAttrs = attachDropdown({
			label: "close_alt",
			click: () => this._close(),
			type: ButtonType.Secondary,
			oncreate: vnode => this._domCloseButton = vnode.dom
		}, () => [
			{
				label: "discardChanges_action",
				click: () => this._close(),
				type: ButtonType.Dropdown
			},
			{
				label: "saveDraft_action",
				click: () => this.saveDraft(true, true)
				                 .then(() => this._close())
				                 .catch(FileNotFoundError, () => Dialog.error("couldNotAttachFile_msg"))
				                 .catch(PreconditionFailedError, () => Dialog.error("operationStillActive_msg")),
				type: ButtonType.Dropdown
			}
		], () => this._mailChanged, 250)

		const headerBarAttrs: DialogHeaderBarAttrs = {
			left: [closeButtonAttrs],
			right: [{label: "send_action", click: () => this.send(), type: ButtonType.Primary}],
			middle: () => lang.get(this._conversationTypeToTitleTextId())
		}
		let detailsExpanded = stream(false)
		this._editor = new Editor(200, (html, isPaste) => {
			return htmlSanitizer.sanitizeFragment(html, !isPaste && this._blockExternalContent).html
		})
		const attachImageHandler = isApp() ?
			null
			: (ev) => this._onAttachImageClicked(ev)
		this._richTextToolbar = new RichTextToolbar(this._editor, attachImageHandler)
		if (logins.isInternalUserLoggedIn()) {
			this.toRecipients.textField._injectionsRight = () => m(ExpanderButtonN, {
				label: "show_action",
				expanded: detailsExpanded,
			})
			this._editor.initialized.promise.then(() => {
				this._mailChanged = false
				this._editor.addChangeListener(() => this._mailChanged = true)
			})
		} else {
			this.toRecipients.textField.setDisabled()
			this._editor.initialized.promise.then(() => {
				this._mailChanged = false
				this._editor.addChangeListener(() => this._mailChanged = true)
			})
		}

		this.view = () => {
			let unsubscribeFunction = () => {}
			return m("#mail-editor.full-height.text.touch-callout", {
				oncreate: vnode => {
					this._domElement = vnode.dom
					unsubscribeFunction = windowFacade.addWindowCloseListener(() => closeButtonAttrs.click(null, this._domCloseButton))
				},
				onremove: vnode => {
					unsubscribeFunction()
					this._objectURLs.forEach((url) => URL.revokeObjectURL(url))
				},
				onclick: (e) => {
					if (e.target === this._domElement) {
						this._editor.focus()
					}
				},
				ondragover: (ev) => {
					// do not check the datatransfer here because it is not always filled, e.g. in Safari
					ev.stopPropagation()
					ev.preventDefault()
				},
				ondrop: (ev) => {
					if (ev.dataTransfer.files && ev.dataTransfer.files.length > 0) {
						fileController.readLocalFiles(ev.dataTransfer.files).then(dataFiles => {
							this.attachFiles((dataFiles: any))
							m.redraw()
						}).catch(e => {
							console.log(e)
							return Dialog.error("couldNotAttachFile_msg")
						})
						ev.stopPropagation()
						ev.preventDefault()
					}
				}
			}, [
				m(this.toRecipients),
				m(ExpanderPanelN, {expanded: detailsExpanded},
					m(".details", [
						m(this.ccRecipients),
						m(this.bccRecipients),
						m(".wrapping-row", [
							m(this._senderField),
							this._languageDropDown(sortedLanguages)
						]),
					])
				),
				this._confidentialButtonState
					? m(".external-recipients.overflow-hidden", {
						oncreate: vnode => this.animate(vnode.dom, true),
						onbeforeremove: vnode => this.animate(vnode.dom, false)
					}, this._allRecipients()
					       .filter(r => r.type === recipientInfoType.external && !r.resolveContactPromise) // only show passwords for resolved contacts, otherwise we might not get the password
					       .map(r => m(TextFieldN, Object.assign({}, this.getPasswordField(r), {
						       oncreate: vnode => this.animate(vnode.dom, true),
						       onbeforeremove: vnode => this.animate(vnode.dom, false)
					       }))))
					: null,
				m(".row", m(this.subject)),
				m(".flex-start.flex-wrap.ml-negative-bubble", this._getAttachmentButtons().map((a) => m(ButtonN, a))),
				this._attachments.length > 0 ? m("hr.hr") : null,
				this._showToolbar ? m(this._richTextToolbar) : null,
				m(".pt-s.text.scroll-x.break-word-links", {onclick: () => this._editor.focus()}, m(this._editor)),
				m(".pb")
			])
		}

		this._entityEventReceived = (updates) => {
			for (let update of updates) {
				this._handleEntityEvent(update)
			}
		}

		this.dialog = Dialog.largeDialog(headerBarAttrs, this)
		                    .addShortcut({
			                    key: Keys.ESC,
			                    exec: () => closeButtonAttrs.click(null, this._domCloseButton),
			                    help: "close_alt"
		                    })
		                    .addShortcut({
			                    key: Keys.B,
			                    ctrl: true,
			                    exec: () => {
				                    // is done by squire
			                    },
			                    help: "formatTextBold_msg"
		                    })
		                    .addShortcut({
			                    key: Keys.I,
			                    ctrl: true,
			                    exec: () => {
				                    // is done by squire
			                    },
			                    help: "formatTextItalic_msg"
		                    })
		                    .addShortcut({
			                    key: Keys.U,
			                    ctrl: true,
			                    exec: () => {
				                    // is done by squire
			                    },
			                    help: "formatTextUnderline_msg"
		                    })
		                    .addShortcut({
			                    key: Keys.S,
			                    ctrl: true,
			                    exec: () => {
				                    this.saveDraft(true, true)
				                        .catch(FileNotFoundError, () => Dialog.error("couldNotAttachFile_msg"))
				                        .catch(PreconditionFailedError, () => Dialog.error("operationStillActive_msg"))
			                    },
			                    help: "save_action"
		                    })
		                    .addShortcut({
			                    key: Keys.S,
			                    ctrl: true,
			                    shift: true,
			                    exec: () => {
				                    this.send()
			                    },
			                    help: "send_action"
		                    }).setCloseHandler(() => closeButtonAttrs.click(null, this._domCloseButton))
		this._mailChanged = false
	}

	_getTemplateLanguages(sortedLanguages: Array<Language>): Promise<Array<Language>> {
		return logins.getUserController().loadCustomer()
		             .then((customer) => load(CustomerPropertiesTypeRef, neverNull(customer.properties)))
		             .then((customerProperties) => {
			             return sortedLanguages.filter(sL => customerProperties.notificationMailTemplates.find((nmt) => nmt.language === sL.code))
		             })
		             .catch(() => [])
	}

	_focusBodyOnLoad() {
		this._editor.initialized.promise.then(() => {
			this._editor.focus()
		})
	}

	_conversationTypeToTitleTextId(): TranslationKey {
		switch (this.conversationType) {
			case ConversationType.NEW:
				return "newMail_action"
			case ConversationType.REPLY:
				return "reply_action"
			case ConversationType.FORWARD:
				return "forward_action"
			default:
				return "emptyString_msg"
		}
	}

	animate(domElement: HTMLElement, fadein: boolean) {
		let childHeight = domElement.offsetHeight
		return animations.add(domElement, fadein ? height(0, childHeight) : height(childHeight, 0))
		                 .then(() => {
			                 domElement.style.height = ''
		                 })
	}

	getPasswordField(recipientInfo: RecipientInfo): TextFieldAttrs {
		if (!this._mailAddressToPasswordField.has(recipientInfo.mailAddress)) {
			let passwordIndicator = new PasswordIndicator(() => this.getPasswordStrength(recipientInfo))
			let textFieldAttrs = {
				label: () => lang.get("passwordFor_label", {"{1}": recipientInfo.mailAddress}),
				helpLabel: () => m(passwordIndicator),
				value: stream(""),
				type: Type.ExternalPassword
			}
			if (recipientInfo.contact && recipientInfo.contact.presharedPassword) {
				textFieldAttrs.value(recipientInfo.contact.presharedPassword)
			}
			this._mailAddressToPasswordField.set(recipientInfo.mailAddress, textFieldAttrs)
		}
		return neverNull(this._mailAddressToPasswordField.get(recipientInfo.mailAddress))
	}

	getPasswordStrength(recipientInfo: RecipientInfo) {
		let user = logins.getUserController()
		let reserved = getEnabledMailAddresses(this._mailboxDetails).concat(
			getMailboxName(this._mailboxDetails),
			recipientInfo.mailAddress,
			recipientInfo.name
		)
		return Math.min(100, (getPasswordStrength(this.getPasswordField(recipientInfo).value(), reserved) / 0.8 * 1))
	}

	initAsResponse({
		               previousMail, conversationType, senderMailAddress,
		               toRecipients, ccRecipients, bccRecipients,
		               attachments, subject, bodyText,
		               replyTos, addSignature, inlineImages,
		               blockExternalContent
	               }: {
		previousMail: Mail,
		conversationType: ConversationTypeEnum,
		senderMailAddress: string,
		toRecipients: MailAddress[],
		ccRecipients: MailAddress[],
		bccRecipients: MailAddress[],
		attachments: TutanotaFile[],
		subject: string,
		bodyText: string,
		replyTos: EncryptedMailAddress[],
		addSignature: boolean,
<<<<<<< HEAD
		inlineImages?: ?Promise<InlineImages>
=======
		inlineImages?: Promise<InlineImages>,
		blockExternalContent: boolean
>>>>>>> f3af0dad
	}): Promise<void> {
		this._blockExternalContent = blockExternalContent
		if (addSignature) {
			bodyText = "<br/><br/><br/>" + bodyText
			let signature = getEmailSignature()
			if (logins.getUserController().isInternalUser() && signature) {
				bodyText = signature + bodyText
			}
		}
		if (conversationType === ConversationType.REPLY) {
			this.dialog.setFocusOnLoadFunction(() => this._focusBodyOnLoad())
		}
		let previousMessageId: ?string = null
		return load(ConversationEntryTypeRef, previousMail.conversationEntry)
			.then(ce => {
				previousMessageId = ce.messageId
			})
			.catch(NotFoundError, e => {
				console.log("could not load conversation entry", e);
			})
			.then(() => {
				// We don't want to wait for the editor to be initialized, otherwise it will never be shown
				this._setMailData(previousMail, previousMail.confidential, conversationType, previousMessageId, senderMailAddress, toRecipients, ccRecipients, bccRecipients, attachments, subject, bodyText, replyTos)
				    .then(() => this._replaceInlineImages(inlineImages))
			})
	}

	initWithTemplate(recipientName: ?string, recipientMailAddress: ?string, subject: string, bodyText: string, confidential: ?boolean): Promise<void> {
		let recipients = []
		if (recipientMailAddress) {
			let recipient = createMailAddress()
			recipient.address = recipientMailAddress
			recipient.name = (recipientName ? recipientName : "")
			recipients.push(recipient)
		}
		if (recipientMailAddress) {
			this.dialog.setFocusOnLoadFunction(() => this._focusBodyOnLoad())
		}
		this._setMailData(null, confidential, ConversationType.NEW, null, this._senderField.selectedValue(), recipients, [], [], [], subject, bodyText, [])
		return Promise.resolve()
	}

	initWithMailtoUrl(mailtoUrl: string, confidential: boolean): Promise<void> {
		let result = parseMailtoUrl(mailtoUrl)

		let bodyText = result.body
		let signature = getEmailSignature()
		if (logins.getUserController().isInternalUser() && signature) {
			bodyText = bodyText + signature
		}
		this._setMailData(null, confidential, ConversationType.NEW, null, this._senderField.selectedValue(), result.to, result.cc, result.bcc, [], result.subject, bodyText, [])
		return Promise.resolve()
	}

	initFromDraft({draftMail, attachments, bodyText, inlineImages, blockExternalContent}: {
		draftMail: Mail,
		attachments: TutanotaFile[],
		bodyText: string,
		blockExternalContent: boolean,
		inlineImages?: Promise<InlineImages>
	}): Promise<void> {
		let conversationType: ConversationTypeEnum = ConversationType.NEW
		let previousMessageId: ?string = null
		let previousMail: ?Mail = null
		this.draft = draftMail
		this._blockExternalContent = blockExternalContent

		return load(ConversationEntryTypeRef, draftMail.conversationEntry).then(ce => {
			conversationType = downcast(ce.conversationType)
			if (ce.previous) {
				return load(ConversationEntryTypeRef, ce.previous).then(previousCe => {
					previousMessageId = previousCe.messageId
					if (previousCe.mail) {
						return load(MailTypeRef, previousCe.mail).then(mail => {
							previousMail = mail
						})
					}
				}).catch(NotFoundError, e => {
					// ignore
				})
			}
		}).then(() => {
			const {confidential, sender, toRecipients, ccRecipients, bccRecipients, subject, replyTos} = draftMail
			// We don't want to wait for the editor to be initialized, otherwise it will never be shown
			this._setMailData(previousMail, confidential, conversationType, previousMessageId, sender.address, toRecipients, ccRecipients, bccRecipients, attachments, subject, bodyText, replyTos)
			    .then(() => this._replaceInlineImages(inlineImages))
		})
	}

	_setMailData(previousMail: ?Mail, confidential: ?boolean, conversationType: ConversationTypeEnum, previousMessageId: ?string, senderMailAddress: string,
	             toRecipients: MailAddress[], ccRecipients: MailAddress[], bccRecipients: MailAddress[], attachments: TutanotaFile[], subject: string,
	             body: string, replyTos: EncryptedMailAddress[]): Promise<void> {
		this._previousMail = previousMail
		this.conversationType = conversationType
		this.previousMessageId = previousMessageId
		if (confidential != null) {
			this._confidentialButtonState = confidential
		}
		this._senderField.selectedValue(senderMailAddress)
		this.subject.setValue(subject)
		this._attachments = []
		this._tempBody = body

		this.attachFiles(((attachments: any): Array<TutanotaFile | DataFile | FileReference>))

		// call this async because the editor is not initialized before this mail editor dialog is shown
		const promise = this._editor.initialized.promise.then(() => {
			if (this._editor.getHTML() !== body) {
				this._editor.setHTML(this._tempBody)
				this._mailChanged = false
				// Add mutation observer to remove attachments when corresponding DOM element is removed
				new MutationObserver((mutationList) => {
					mutationList.forEach((mutation) => {
						for (let i = 0; i < mutation.removedNodes.length; i++) {// use for loop here because forEach is not defined on NodeList in IE11
							const removedNode = mutation.removedNodes[i]
							if (removedNode instanceof Image && removedNode.getAttribute("cid") != null) {
								const cid = removedNode.getAttribute("cid")
								const index = this._attachments.findIndex((attach) => attach.cid === cid)
								if (index !== -1) {
									this._attachments.splice(index, 1)
									m.redraw()
								}
							}
						}
					})
				}).observe(this._editor.getDOM(), {attributes: false, childList: true, subtree: true})
			}
			this._tempBody = null
		})

		if (previousMail && previousMail.restrictions && previousMail.restrictions.participantGroupInfos.length > 0) {
			this.toRecipients.textField._injectionsRight = null
			this.toRecipients.textField.setDisabled()
		}

		this.toRecipients.bubbles = toRecipients.map(r => this.createBubble(r.name, r.address, null))
		this.ccRecipients.bubbles = ccRecipients.map(r => this.createBubble(r.name, r.address, null))
		this.bccRecipients.bubbles = bccRecipients.map(r => this.createBubble(r.name, r.address, null))
		this._replyTos = replyTos.map(ema => createRecipientInfo(ema.address, ema.name, null, true))
		this._mailChanged = false
		return promise
	}

	_replaceInlineImages(inlineImages: ?Promise<InlineImages>): void {
		if (inlineImages) {
			inlineImages.then((loadedInlineImages) => {
				Object.keys(loadedInlineImages).forEach((key) => {
					const {file} = loadedInlineImages[key]
					if (!this._attachments.includes(file)) this._attachments.push(file)
					m.redraw()
				})
				this._editor.initialized.promise.then(() => {
					replaceCidsWithInlineImages(this._editor.getDOM(), loadedInlineImages)
				})
			})
		}
	}

	show() {
		locator.eventController.addEntityListener(this._entityEventReceived)
		this.dialog.show()
		windowFacade.checkWindowClosing(true)
	}


	_close() {
		windowFacade.checkWindowClosing(false)
		locator.eventController.removeEntityListener(this._entityEventReceived)
		this.dialog.close()
	}

	_showFileChooserForAttachments(boundingRect: ClientRect, fileTypes?: Array<string>): Promise<?$ReadOnlyArray<FileReference | DataFile>> {
		if (env.mode === Mode.App) {
			return fileApp
				.openFileChooser(boundingRect)
				.then(files => {
					this.attachFiles((files: any))
					m.redraw()
					return files
				})
				.catch(PermissionError, () => {
					Dialog.error("fileAccessDeniedMobile_msg")
				})
				.catch(FileNotFoundError, () => {
					Dialog.error("couldNotAttachFile_msg")
				})
		} else {
			return fileController.showFileChooser(true, fileTypes).then(files => {
				this.attachFiles((files: any))
				m.redraw()
				return files
			})
		}
	}

	attachFiles(files: Array<TutanotaFile | DataFile | FileReference>) {
		let totalSize = 0
		this._attachments.forEach(file => {
			totalSize += Number(file.size)
		})
		let tooBigFiles = [];
		files.forEach(file => {
			if (totalSize + Number(file.size) > MAX_ATTACHMENT_SIZE) {
				tooBigFiles.push(file.name)
			} else {
				totalSize += Number(file.size)
				this._attachments.push(file)
			}
		})
		if (tooBigFiles.length > 0) {
			Dialog.error(() => lang.get("tooBigAttachment_msg") + tooBigFiles.join(", "));
		}
		this._mailChanged = true
		m.redraw()
	}

	_getAttachmentButtons(): Array<ButtonAttrs> {
		return this._attachments.map(file => {
			let lazyButtonAttrs: ButtonAttrs[] = []

			lazyButtonAttrs.push({
				label: "download_action",
				type: ButtonType.Secondary,
				click: () => {
					if (file._type === 'FileReference') {
						return fileApp.open((file: FileReference))
						              .catch(FileOpenError, () => Dialog.error("canNotOpenFileOnDevice_msg"))
					} else if (file._type === "DataFile") {
						return fileController.open(file)
					} else {
						fileController.downloadAndOpen(((file: any): TutanotaFile), true)
						              .catch(FileOpenError, () => Dialog.error("canNotOpenFileOnDevice_msg"))
					}

				}
			})

			lazyButtonAttrs.push({
				label: "remove_action",
				type: ButtonType.Secondary,
				click: () => {
					remove(this._attachments, file)
					const dom = this._domElement
					const cid = file.cid
					if (cid && dom) {
						const image = dom.querySelector(`img[cid="${cid}"]`)
						image && image.remove()
					}
					this._mailChanged = true
					m.redraw()
				}
			})

			return attachDropdown({
				label: () => file.name,
				icon: () => Icons.Attachment,
				type: ButtonType.Bubble,
				staticRightText: "(" + formatStorageSize(Number(file.size)) + ")",
			}, () => lazyButtonAttrs)
		})
	}

	_onAttachImageClicked(ev: Event) {
		this._showFileChooserForAttachments((ev.target: any).getBoundingClientRect(), ALLOWED_IMAGE_FORMATS)
		    .then((files) => {
			    files && files.forEach((f) => {
				    // Let'S assume it's DataFile for now... Editor bar is available for apps but image button is not
				    const dataFile: DataFile = downcast(f)
				    const cid = Math.random().toString(30).substring(2)
				    f.cid = cid
				    const blob = new Blob([dataFile.data], {type: f.mimeType})
				    let objectUrl = URL.createObjectURL(blob)
				    this._objectURLs.push(objectUrl)
				    this._editor.insertImage(objectUrl, {cid, style: 'max-width: 100%'})
			    })
		    })
	}

	/**
	 * Saves the draft.
	 * @param saveAttachments True if also the attachments shall be saved, false otherwise.
	 * @returns {Promise} When finished.
	 * @throws FileNotFoundError when one of the attachments could not be opened
	 * @throws PreconditionFailedError when the draft is locked
	 */
	saveDraft(saveAttachments: boolean, showProgress: boolean): Promise<void> {
		let attachments = (saveAttachments) ? this._attachments : null
		let senderName = getSenderName(this._mailboxDetails)
		let to = this.toRecipients.bubbles.map(bubble => bubble.entity)
		let cc = this.ccRecipients.bubbles.map(bubble => bubble.entity)
		let bcc = this.bccRecipients.bubbles.map(bubble => bubble.entity)

		// _tempBody is only set until the editor is initialized. It might not be the case when
		// assigning a mail to another user because editor is not shown and we cannot
		// wait for the editor to be initialized.
		const body = this._tempBody || replaceInlineImagesWithCids(this._editor.getDOM()).innerHTML
		let promise = null
		const createMailDraft = () => worker.createMailDraft(this.subject.value(), body,
			this._senderField.selectedValue(), senderName, to, cc, bcc, this.conversationType, this.previousMessageId,
			attachments, this._isConfidential(), this._replyTos)
		const draft = this.draft
		if (draft != null) {
			promise = worker.updateMailDraft(this.subject.value(), body, this._senderField.selectedValue(),
				senderName, to, cc, bcc, attachments, this._isConfidential(), draft)
			                .catch(NotFoundError, e => {
				                console.log("draft has been deleted, creating new one")
				                return createMailDraft()
			                })
		} else {
			promise = createMailDraft()
		}

		promise = promise.then(draft => {
			this.draft = draft
			return Promise.map(draft.attachments, fileId => load(FileTypeRef, fileId)).then(attachments => {
				this._attachments = [] // attachFiles will push to existing files but we want to overwrite them
				this.attachFiles(attachments)
				this._mailChanged = false
			})
		})

		if (showProgress) {
			return showProgressDialog("save_msg", promise)
		} else {
			return promise
		}
	}

	_isConfidential() {
		return this._confidentialButtonState || !this._containsExternalRecipients()
	}

	getConfidentialStateMessage() {
		if (this._isConfidential()) {
			return lang.get('confidentialStatus_msg')
		} else {
			return lang.get('nonConfidentialStatus_msg')
		}
	}

	_containsExternalRecipients() {
		return (this._allRecipients().find(r => isExternal(r)) != null)
	}

	send() {
		return Promise
			.resolve()
			.then(() => {
				this.toRecipients.createBubbles()
				this.ccRecipients.createBubbles()
				this.bccRecipients.createBubbles()

				if (this.toRecipients.textField.value().trim() !== "" ||
					this.ccRecipients.textField.value().trim() !== "" ||
					this.bccRecipients.textField.value().trim() !== "") {
					throw new UserError("invalidRecipients_msg")
				} else if (this.toRecipients.bubbles.length === 0 &&
					this.ccRecipients.bubbles.length === 0 &&
					this.bccRecipients.bubbles.length === 0) {
					throw new UserError("noRecipients_msg")
				}

				let subjectConfirmPromise = Promise.resolve(true)

				if (this.subject.value().trim().length === 0) {
					subjectConfirmPromise = Dialog.confirm("noSubject_msg")
				}
				return subjectConfirmPromise
			})
			.then(confirmed => {
				if (confirmed) {
					let send = this
						._waitForResolvedRecipients() // Resolve all added recipients before trying to send it
						.then((recipients) =>
							this.saveDraft(true, false)
							    .return(recipients))
						.then(resolvedRecipients => {
							let externalRecipients = resolvedRecipients.filter(r => isExternal(r))
							if (this._confidentialButtonState && externalRecipients.length > 0
								&& externalRecipients.find(r => this.getPasswordField(r).value().trim()
									!== "") == null) {
								throw new UserError("noPreSharedPassword_msg")
							}

							let sendMail = Promise.resolve(true)
							if (this._confidentialButtonState
								&& externalRecipients.reduce((min, current) =>
									Math.min(min, this.getPasswordStrength(current)), 100) < 80) {
								sendMail = Dialog.confirm("presharedPasswordNotStrongEnough_msg")
							}

							return sendMail.then(ok => {
								if (ok) {
									return this._updateContacts(resolvedRecipients)
									           .then(() => worker.sendMailDraft(
										           neverNull(this.draft),
										           resolvedRecipients,
										           this._selectedNotificationLanguage()))
									           .then(() => this._updatePreviousMail())
									           .then(() => this._updateExternalLanguage())
									           .then(() => this._close())
								}
							})
						})
						.catch(RecipientNotResolvedError, e => {
							return Dialog.error("tooManyAttempts_msg")
						})
						.catch(RecipientsNotFoundError, e => {
							let invalidRecipients = e.message.join("\n")
							return Dialog.error(() => lang.get("invalidRecipients_msg") + "\n"
								+ invalidRecipients)
						})
						.catch(TooManyRequestsError, e => Dialog.error("tooManyMails_msg"))
						.catch(AccessBlockedError, e => {
							// special case: the approval status is set to SpamSender, but the update has not been received yet, so use SpamSender as default
							return checkApprovalStatus(true, "4")
								.then(() => {
									console.log("could not send mail (blocked access)", e)
								})
						})
						.catch(FileNotFoundError, () => Dialog.error("couldNotAttachFile_msg"))
						.catch(PreconditionFailedError, () => Dialog.error("operationStillActive_msg"))

					return showProgressDialog(this._confidentialButtonState ? "sending_msg" : "sendingUnencrypted_msg", send)
				}
			})
			.catch(UserError, e => Dialog.error(e.message))
			.catch(e => {
				console.log(typeof e, e)
				throw e
			})
	}

	_updateExternalLanguage() {
		let props = logins.getUserController().props
		if (props.notificationMailLanguage !== this._selectedNotificationLanguage()) {
			props.notificationMailLanguage = this._selectedNotificationLanguage()
			update(props)
		}
	}

	_updatePreviousMail(): Promise<void> {
		if (this._previousMail
		) {
			if (this._previousMail.replyType === ReplyType.NONE && this.conversationType === ConversationType.REPLY) {
				this._previousMail.replyType = ReplyType.REPLY
			} else if (this._previousMail.replyType === ReplyType.NONE
				&& this.conversationType === ConversationType.FORWARD) {
				this._previousMail.replyType = ReplyType.FORWARD
			} else if (this._previousMail.replyType === ReplyType.FORWARD
				&& this.conversationType === ConversationType.REPLY) {
				this._previousMail.replyType = ReplyType.REPLY_FORWARD
			} else if (this._previousMail.replyType === ReplyType.REPLY
				&& this.conversationType === ConversationType.FORWARD) {
				this._previousMail.replyType = ReplyType.REPLY_FORWARD
			} else {
				return Promise.resolve()
			}
			return update(this._previousMail).catch(NotFoundError, e => {
				// ignore
			})
		} else {
			return Promise.resolve();
		}
	}

	_updateContacts(resolvedRecipients: RecipientInfo[]): Promise<any> {
		return Promise.all(resolvedRecipients.map(r => {
			if (r.contact) {
				let recipientContact = neverNull(r.contact)
				if (!recipientContact._id && (!logins.getUserController().props.noAutomaticContacts
					|| (isExternal(r) && this._confidentialButtonState))) {
					if (isExternal(r) && this._confidentialButtonState) {
						recipientContact.presharedPassword = this.getPasswordField(r).value().trim()
					}
					return LazyContactListId.getAsync().then(listId => {
						return setup(listId, r.contact)
					})
				} else if (recipientContact._id && isExternal(r) && this._confidentialButtonState
					&& recipientContact.presharedPassword !== this.getPasswordField(r).value().trim()) {
					recipientContact.presharedPassword = this.getPasswordField(r).value().trim()
					return update(recipientContact)
				} else {
					return Promise.resolve()
				}
			} else {
				return Promise.resolve()
			}
		}))
	}

	_allRecipients() {
		return this.toRecipients.bubbles.map(b => b.entity)
		           .concat(this.ccRecipients.bubbles.map(b => b.entity))
		           .concat(this.bccRecipients.bubbles.map(b => b.entity))
	}

	/**
	 * Makes sure the recipient type and contact are resolved.
	 */
	_waitForResolvedRecipients(): Promise<RecipientInfo[]> {
		return Promise.all(this._allRecipients().map(recipientInfo => {
			return resolveRecipientInfo(recipientInfo).then(recipientInfo => {
				if (recipientInfo.resolveContactPromise) {
					return recipientInfo.resolveContactPromise.return(recipientInfo)
				} else {
					return recipientInfo
				}
			})
		})).catch(TooManyRequestsError, e => {
			throw new RecipientNotResolvedError()
		})
	}

	/**
	 * @param name If null the name is taken from the contact if a contact is found for the email addrss
	 */
	createBubble(name: ?string, mailAddress: string, contact: ?Contact): Bubble<RecipientInfo> {
		this._mailChanged = true
		let recipientInfo = createRecipientInfo(mailAddress, name, contact, false)
		let bubbleWrapper = {}
		bubbleWrapper.buttonAttrs = attachDropdown({
			label: () => getDisplayText(recipientInfo.name, mailAddress, false),
			type: ButtonType.TextBubble,
			isSelected: () => false,
		}, () => {
			if (recipientInfo.resolveContactPromise) {
				return recipientInfo.resolveContactPromise.then(contact => {
					return this._createBubbleContextButtons(recipientInfo.name, mailAddress, contact, () => bubbleWrapper.bubble)
				})
			} else {
				return Promise.resolve(this._createBubbleContextButtons(recipientInfo.name, mailAddress, contact, () => bubbleWrapper.bubble))
			}
		})

		resolveRecipientInfo(recipientInfo)
			.then(() => m.redraw())
			.catch(ConnectionError, e => {
				// we are offline but we want to show the error dialog only when we click on send.
			})
			.catch(TooManyRequestsError, e => {
				Dialog.error("tooManyAttempts_msg")
			})
		bubbleWrapper.bubble = new Bubble(recipientInfo, neverNull(bubbleWrapper.buttonAttrs), mailAddress)
		return bubbleWrapper.bubble
	}

	_createBubbleContextButtons(name: string, mailAddress: string, contact: ? Contact, bubbleResolver: Function): Array<ButtonAttrs | string> {
		let buttonAttrs = [mailAddress]
		if (logins.getUserController().isInternalUser()) {
			if (contact && contact._id) { // the contact may be new contact, in this case do not edit it
				buttonAttrs.push({
					label: "editContact_label",
					type: ButtonType.Secondary,
					click: () => new ContactEditor(contact).show()
				})
			} else {
				buttonAttrs.push({
					label: "createContact_action",
					type: ButtonType.Secondary,
					click: () => {
						LazyContactListId.getAsync().then(contactListId => {
							new ContactEditor(createNewContact(mailAddress, name), contactListId, contactElementId => {
								let bubbles = [
									this.toRecipients.bubbles, this.ccRecipients.bubbles, this.bccRecipients.bubbles
								].find(b => contains(b, bubbleResolver()))
								if (bubbles) {
									this._updateBubble(bubbles, bubbleResolver(), [contactListId, contactElementId])
								}
							}).show()
						})
					}
				})
			}
			buttonAttrs.push({
				label: "remove_action",
				type: ButtonType.Secondary,
				click: () => this._removeBubble(bubbleResolver())
			})
		}

		return buttonAttrs
	}

	_handleEntityEvent(update: EntityUpdateData): void {
		const {operation, instanceId, instanceListId} = update
		if (isUpdateForTypeRef(ContactTypeRef, update)
			&& (operation === OperationType.UPDATE || operation === OperationType.DELETE)) {
			let contactId: IdTuple = [neverNull(instanceListId), instanceId]
			let allBubbleLists = [this.toRecipients.bubbles, this.ccRecipients.bubbles, this.bccRecipients.bubbles]
			allBubbleLists.forEach(bubbles => {
				bubbles.forEach(bubble => {
					if (bubble => bubble.entity.contact && bubble.entity.contact._id
						&& isSameId(bubble.entity.contact._id, contactId)) {
						if (operation === OperationType.UPDATE) {
							this._updateBubble(bubbles, bubble, contactId)
						} else {
							this._removeBubble(bubble)
						}
					}
				})
			})
		}
	}

	_updateBubble(bubbles: Bubble<RecipientInfo> [], oldBubble: Bubble<RecipientInfo>, contactId: IdTuple) {
		this._mailChanged = true
		let emailAddress = oldBubble.entity.mailAddress
		load(ContactTypeRef, contactId).then(updatedContact => {
			if (!updatedContact.mailAddresses.find(ma =>
				ma.address.trim().toLowerCase() === emailAddress.trim().toLowerCase())) {
				// the mail address was removed, so remove the bubble
				remove(bubbles, oldBubble)
			} else {
				let newBubble = this.createBubble(`${updatedContact.firstName} ${updatedContact.lastName}`.trim(), emailAddress, updatedContact)
				replace(bubbles, oldBubble, newBubble)
				if (updatedContact.presharedPassword && this._mailAddressToPasswordField.has(emailAddress)) {
					neverNull(this._mailAddressToPasswordField.get(emailAddress))
						.value(updatedContact.presharedPassword || "")
				}
			}
		})
	}

	_removeBubble(bubble: Bubble<RecipientInfo>) {
		this._mailChanged = true
		let bubbles = [
			this.toRecipients.bubbles, this.ccRecipients.bubbles, this.bccRecipients.bubbles
		].find(b => contains(b, bubble))
		if (bubbles) {
			remove(bubbles, bubble)
		}
	}

	_languageDropDown(langs: Array<Language>): Children {
		const languageDropDownAttrs = {
			label: "notificationMailLanguage_label",
			items: langs.map(language => {
				return {name: lang.get(language.textId), value: language.code}
			}),
			selectedValue: this._selectedNotificationLanguage,
			dropdownWidth: 250
		}
		return m("", (this._confidentialButtonState && this._containsExternalRecipients())
			? m("", {
				oncreate: vnode => animations.add(vnode.dom, opacity(0, 1, false)),
				onbeforeremove: vnode => animations.add(vnode.dom, opacity(1, 0, false))
			}, m(DropDownSelectorN, languageDropDownAttrs))
			: null
		)
	}

	static writeSupportMail() {
		mailModel.init().then(() => {
			if (!logins.getUserController().isPremiumAccount()) {
				const message = lang.get("premiumOffer_msg", {"{1}": formatPrice(1, true)})
				const title = lang.get("upgradeReminderTitle_msg")
				Dialog.reminder(title, message, "https://tutanota.com/blog/posts/premium-pro-business").then(confirm => {
					if (confirm) {
						showUpgradeWizard()
					}
				})
				return
			}
			const editor = new MailEditor(mailModel.getUserMailboxDetails())
			let signature = "<br><br>--"
			signature += "<br>Client: " + client.getIdentifier()
			signature += "<br>Tutanota version: " + env.versionNumber
			signature += "<br>User agent:<br>" + navigator.userAgent
			editor.initWithTemplate(null, "premium@tutao.de", "", signature, true).then(() => {
				editor.show()
			})
		})

	}

	static writeInviteMail() {
		mailModel.init().then(() => {
			const editor = new MailEditor(mailModel.getUserMailboxDetails())
			const username = logins.getUserController().userGroupInfo.name;
			const body = lang.get("invitationMailBody_msg", {
				'{registrationLink}': "https://mail.tutanota.com/signup",
				'{username}': username,
				'{githubLink}': "https://github.com/tutao/tutanota"
			})
			editor.initWithTemplate(null, null, lang.get("invitationMailSubject_msg"), body, false).then(() => {
				editor.show()
			})
		})
	}
}

const ContactSuggestionHeight = 60

export class ContactSuggestion implements Suggestion {
	name: string;
	mailAddress: string;
	contact: ?Contact;
	selected: boolean;
	view: Function;

	constructor(name: string, mailAddress: string, contact: ?Contact) {
		this.name = name
		this.mailAddress = mailAddress
		this.contact = contact
		this.selected = false

		this.view = vnode => m(".pt-s.pb-s.click.content-hover", {
			class: this.selected ? 'content-accent-fg row-selected' : '',
			onmousedown: vnode.attrs.mouseDownHandler,
			style: {
				'padding-left': this.selected ? px(size.hpad_large - 3) : px(size.hpad_large),
				'border-left': this.selected ? "3px solid" : null,
				height: px(ContactSuggestionHeight),
			}
		}, [
			m("small", this.name),
			m(".name", this.mailAddress),
		])
	}

}

class MailBubbleHandler implements BubbleHandler<RecipientInfo, ContactSuggestion> {
	suggestionHeight: number;
	_mailEditor: MailEditor;

	constructor(mailEditor: MailEditor) {
		this._mailEditor = mailEditor
		this.suggestionHeight = ContactSuggestionHeight
	}

	getSuggestions(text: string): Promise<ContactSuggestion[]> {
		let query = text.trim().toLowerCase()
		if (isMailAddress(query, false)) {
			return Promise.resolve([])
		}

		// ensure match word order for email addresses mainly
		let contactsPromise = searchForContacts("\"" + query + "\"", "recipient", 10).catch(DbError, () => {
			return LazyContactListId.getAsync().then(listId => loadAll(ContactTypeRef, listId))
		})

		return contactsPromise
			.map(contact => {
				let name = `${contact.firstName} ${contact.lastName}`.trim()
				let mailAddresses = []
				if (name.toLowerCase().indexOf(query) !== -1) {
					mailAddresses = contact.mailAddresses.filter(ma => isMailAddress(ma.address.trim(), false))
				} else {
					mailAddresses = contact.mailAddresses.filter(ma => {
						return isMailAddress(ma.address.trim(), false) && ma.address.toLowerCase().indexOf(query) !== -1
					})
				}
				return mailAddresses.map(ma => new ContactSuggestion(name, ma.address.trim(), contact))
			})
			.reduce((a, b) => a.concat(b), [])
			.then(suggestions => {
				if (env.mode === Mode.App) {
					return findRecipients(query, 10, suggestions).then(() => suggestions)
				} else {
					return suggestions
				}
			})
			.then(suggestions => {
				return suggestions.sort((suggestion1, suggestion2) =>
					suggestion1.name.localeCompare(suggestion2.name))
			})
	}

	createBubbleFromSuggestion(suggestion: ContactSuggestion): Bubble<RecipientInfo> {
		return this._mailEditor.createBubble(suggestion.name, suggestion.mailAddress, suggestion.contact)
	}

	createBubblesFromText(text: string): Bubble<RecipientInfo>[] {
		let separator = (text.indexOf(";") !== -1) ? ";" : ","
		let textParts = text.split(separator)
		let bubbles = []

		for (let part of textParts) {
			part = part.trim()
			if (part.length !== 0) {
				let bubble = this.getBubbleFromText(part)
				if (!bubble) {
					return [] // if one recipient is invalid, we do not return any valid ones because all invalid text would be deleted otherwise
				} else {
					bubbles.push(bubble)
				}
			}
		}
		return bubbles
	}

	bubbleDeleted(bubble: Bubble<RecipientInfo>): void {
	}

	/**
	 * Retrieves a RecipientInfo instance from a text. The text may be a contact name, contact mail address or other mail address.
	 * @param text The text to create a RecipientInfo from.
	 * @return The recipient info or null if the text is not valid data.
	 */
	getBubbleFromText(text: string): ?Bubble<RecipientInfo> {
		text = text.trim()
		if (text === "") return null
		const nameAndMailAddress = stringToNameAndMailAddress(text)
		if (nameAndMailAddress) {
			let name = (nameAndMailAddress.name) ? nameAndMailAddress.name : null // name will be resolved with contact
			return this._mailEditor.createBubble(name, nameAndMailAddress.mailAddress, null)
		} else {
			return null
		}
	}
}<|MERGE_RESOLUTION|>--- conflicted
+++ resolved
@@ -34,11 +34,7 @@
 	getMailboxName,
 	getSenderName,
 	parseMailtoUrl,
-<<<<<<< HEAD
-	replaceInlineImagesInDOM,
-=======
 	replaceCidsWithInlineImages,
->>>>>>> f3af0dad
 	replaceInlineImagesWithCids,
 	resolveRecipientInfo
 } from "./MailUtils"
@@ -451,12 +447,8 @@
 		bodyText: string,
 		replyTos: EncryptedMailAddress[],
 		addSignature: boolean,
-<<<<<<< HEAD
-		inlineImages?: ?Promise<InlineImages>
-=======
-		inlineImages?: Promise<InlineImages>,
+		inlineImages?: ?Promise<InlineImages>,
 		blockExternalContent: boolean
->>>>>>> f3af0dad
 	}): Promise<void> {
 		this._blockExternalContent = blockExternalContent
 		if (addSignature) {
