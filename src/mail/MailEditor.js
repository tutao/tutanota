// @flow
import m from "mithril"
import {Dialog} from "../gui/base/Dialog"
import {Button, ButtonType, createAsyncDropDownButton, createDropDownButton} from "../gui/base/Button"
import {TextField, Type} from "../gui/base/TextField"
import {DialogHeaderBar} from "../gui/base/DialogHeaderBar"
import {lang, languages} from "../misc/LanguageViewModel"
import {formatStorageSize, isMailAddress, stringToNameAndMailAddress} from "../misc/Formatter"
import type {ConversationTypeEnum, OperationTypeEnum} from "../api/common/TutanotaConstants"
import {
	ApprovalState,
	ConversationType,
	MAX_ATTACHMENT_SIZE,
	OperationType,
	ReplyType
} from "../api/common/TutanotaConstants"
import {animations, height, opacity} from "../gui/animation/Animations"
import {load, loadAll, setup, update} from "../api/main/Entity"
import {worker} from "../api/main/WorkerClient"
import {Bubble, BubbleTextField} from "../gui/base/BubbleTextField"
import {Editor} from "../gui/base/Editor"
import {isExternal, recipientInfoType} from "../api/common/RecipientInfo"
import {MailBodyTypeRef} from "../api/entities/tutanota/MailBody"
import {AccessBlockedError, ConnectionError, NotFoundError, TooManyRequestsError} from "../api/common/error/RestError"
import {UserError} from "../api/common/error/UserError"
import {RecipientsNotFoundError} from "../api/common/error/RecipientsNotFoundError"
import {assertMainOrNode, getHttpOrigin, Mode} from "../api/Env"
import {ExpanderButton, ExpanderPanel} from "../gui/base/Expander"
import {PasswordIndicator} from "../gui/base/PasswordIndicator"
import {getPasswordStrength} from "../misc/PasswordUtils"
import {neverNull} from "../api/common/utils/Utils"
import {
	createNewContact,
	createRecipientInfo,
	getDefaultSender,
	getDisplayText,
	getEmailSignature,
	getEnabledMailAddresses,
	getMailboxName,
	getSenderName,
	parseMailtoUrl,
	resolveRecipientInfo
} from "./MailUtils"
import {fileController} from "../file/FileController"
import {contains, remove, replace} from "../api/common/utils/ArrayUtils"
import {FileTypeRef} from "../api/entities/tutanota/File"
import {ConversationEntryTypeRef} from "../api/entities/tutanota/ConversationEntry"
import {MailTypeRef} from "../api/entities/tutanota/Mail"
import {htmlSanitizer} from "../misc/HtmlSanitizer"
import {ContactEditor} from "../contacts/ContactEditor"
import {ContactTypeRef} from "../api/entities/tutanota/Contact"
import {isSameId, isSameTypeRef, TypeRef} from "../api/common/EntityFunctions"
import {windowFacade} from "../misc/WindowFacade"
import {Keys} from "../misc/KeyManager"
import {fileApp} from "../native/FileApp"
import {contactApp} from "../native/ContactApp"
import {PermissionError} from "../api/common/error/PermissionError"
import {logins} from "../api/main/LoginController"
import {progressIcon} from "../gui/base/Icon"
import {Icons} from "../gui/base/icons/Icons"
import {DropDownSelector} from "../gui/base/DropDownSelector"
import {px, size} from "../gui/size"
import {createMailAddress} from "../api/entities/tutanota/MailAddress"
import {showProgressDialog} from "../gui/base/ProgressDialog"
import type {MailboxDetail} from "./MailModel"
import {locator} from "../api/main/MainLocator"
import {LazyContactListId, searchForContacts} from "../contacts/ContactUtils"
import {RecipientNotResolvedError} from "../api/common/error/RecipientNotResolvedError"
import stream from "mithril/stream/stream.js"

assertMainOrNode()

export class MailEditor {
	dialog: Dialog;
	draft: ?Mail;
	_senderField: DropDownSelector<string>;
	_languageCodeField: DropDownSelector<string>;
	toRecipients: BubbleTextField<RecipientInfo>;
	ccRecipients: BubbleTextField<RecipientInfo>;
	bccRecipients: BubbleTextField<RecipientInfo>;
	mailAddressToPasswordField: Map<string, TextField>;
	subject: TextField;
	conversationType: ConversationTypeEnum;
	previousMessageId: ?Id; // only needs to be the correct value if this is a new email. if we are editing a draft, conversationType is not used
	_confidentialButtonState: boolean;
	editor: Editor;
	_tempBody: ?string; // only defined till the editor is initialized
	view: Function;
	_domElement: HTMLElement;
	_loadingAttachments: boolean;
	_attachments: Array<TutanotaFile | DataFile | FileReference>; // contains either Files from Tutanota or DataFiles of locally loaded files. these map 1:1 to the _attachmentButtons
	_attachmentButtons: Button[]; // these map 1:1 to the _attachments
	_previousMail: ?Mail;
	_entityEventReceived: EntityEventReceived;
	_attachFilesButton: Button;
	_mailboxDetails: MailboxDetail;
	_replyTos: RecipientInfo[];

	/**
	 * Creates a new draft message. Invoke initAsResponse or initFromDraft if this message should be a response
	 * to an existing message or edit an existing draft.
	 *
	 */
	constructor(mailboxDetails: MailboxDetail) {
		this.conversationType = ConversationType.NEW
		this.toRecipients = new BubbleTextField("to_label", new MailBubbleHandler(this))
		this.ccRecipients = new BubbleTextField("cc_label", new MailBubbleHandler(this))
		this.bccRecipients = new BubbleTextField("bcc_label", new MailBubbleHandler(this))
		this._replyTos = []
		this.mailAddressToPasswordField = new Map()
		this._attachments = []
		this._attachmentButtons = []
		this._loadingAttachments = false
		this._previousMail = null
		this.draft = null
		this._mailboxDetails = mailboxDetails

		let props = logins.getUserController().props

		this._senderField = new DropDownSelector("sender_label", null, getEnabledMailAddresses(this._mailboxDetails)
			.map(mailAddress => ({
				name: mailAddress,
				value: mailAddress
			})), stream(getDefaultSender(this._mailboxDetails)), 250)

		let sortedLanguages = languages.slice()
		sortedLanguages.sort((a, b) => lang.get(a.textId).localeCompare(lang.get(b.textId)))
		this._languageCodeField = new DropDownSelector("notificationMailLanguage_label", null, sortedLanguages.map(language => {
			return {name: lang.get(language.textId), value: language.code}
<<<<<<< HEAD
		}), stream(props.notificationMailLanguage || lang.code), 250)
=======
		}), props.notificationMailLanguage || lang.code, 250)
>>>>>>> c10b030e

		this._confidentialButtonState = !props.defaultUnconfidential
		this.subject = new TextField("subject_label", () => this.getConfidentialStateMessage())
		let confidentialButton = new Button("confidential_action", () => this._confidentialButtonState = false, () => Icons.Lock)
			.setSelected(() => true)
			.disableBubbling()
		let nonConfidentialButton = new Button("nonConfidential_action", () => this._confidentialButtonState = true, () => Icons.Unlock)
			.disableBubbling()

		this._attachFilesButton = new Button('attachFiles_action', () => this._showFileChooserForAttachments(), () => Icons.Attachment)

		this.subject._injectionsRight = () => {
			if (this._allRecipients().find(r => r.type === recipientInfoType.external)) {
				return [
					this._confidentialButtonState ? m(confidentialButton) : m(nonConfidentialButton),
					m(this._attachFilesButton)
				]
			} else {
				return [m(this._attachFilesButton)]
			}
		}


		let closeButton = createDropDownButton('close_alt', null, () => {
			return [
				new Button('discardChanges_action', () => this._close()).setType(ButtonType.Secondary),
				new Button('saveDraft_action', () => this.saveDraft(true, true)
				                                         .then(() => this._close())).setType(ButtonType.Secondary)
			]
		}, 250).setType(ButtonType.Secondary)


		let headerBar = new DialogHeaderBar()
			.addLeft(closeButton)
			.setMiddle(() => lang.get(this._conversationTypeToTitleTextId()))
			.addRight(new Button('send_action', () => this.send()).setType(ButtonType.Primary))

		this.editor = new Editor(200)

		if (logins.isInternalUserLoggedIn()) {
			this.toRecipients.textField._injectionsRight = () => m(detailsExpander)
			this.editor.initialized.promise.then(() => {
				this.editor.squire.setHTML(getEmailSignature())
			})
		} else {
			this.toRecipients.textField.setDisabled()
		}

		let detailsExpander = new ExpanderButton("show_action", new ExpanderPanel({
			view: () =>
				m(".details", [
					m(this.ccRecipients),
					m(this.bccRecipients),
					m(".wrapping-row", [
						m(this._senderField),
						m("", (this._confidentialButtonState && this._containsExternalRecipients()) ? m("", {
							oncreate: vnode => animations.add(vnode.dom, opacity(0, 1, false)),
							onbeforeremove: vnode => animations.add(vnode.dom, opacity(1, 0, false))
						}, m(this._languageCodeField)) : null)
					]),
				])
		}), false)


		this.view = () => {
			return m("#mail-editor.full-height.text.touch-callout", {
				oncreate: vnode => this._domElement = vnode.dom,
				onclick: (e) => {
					if (e.target === this._domElement) {
						this.editor.squire.focus()
					}
				},
				ondragover: (ev) => {
					// do not check the datatransfer here because it is not always filled, e.g. in Safari
					ev.stopPropagation()
					ev.preventDefault()
					ev.dataTransfer.dropEffect = 'copy'
				},
				ondrop: (ev) => {
					if (ev.dataTransfer.files && ev.dataTransfer.files.length > 0) {
						fileController.readLocalFiles(ev.dataTransfer.files).then(dataFiles => {
							this._attachFiles((dataFiles: any))
							m.redraw()
						}).catch(e => {
							console.log(e)
							return Dialog.error("couldNotAttachFile_msg")
						})
						ev.stopPropagation()
						ev.preventDefault()
					}
				}
			}, [
				m(this.toRecipients),
				m(detailsExpander.panel),
				this._confidentialButtonState ? m(".external-recipients.overflow-hidden", {
					oncreate: vnode => this.animate(vnode.dom, true),
					onbeforeremove: vnode => this.animate(vnode.dom, false)
				}, this._allRecipients()
				       .filter(r => r.type === recipientInfoType.external && !r.resolveContactPromise) // only show passwords for resolved contacts, otherwise we might not get the password
				       .map(r => m(this.getPasswordField(r), {
					       oncreate: vnode => this.animate(vnode.dom, true),
					       onbeforeremove: vnode => this.animate(vnode.dom, false)
				       }))) : null,
				m(".row", m(this.subject)),
				m(".flex-start.flex-wrap.ml-negative-bubble",
					(!this._loadingAttachments) ? this._attachmentButtons.map(b => m(b)) : [
						m(".flex-v-center", progressIcon()),
						m(".small.flex-v-center.plr.button-height", lang.get("loading_msg"))
					]),
				this._attachmentButtons.length > 0 ? m("hr.hr") : null,
				m(".pt-l.text.scroll-x", {onclick: () => this.editor.squire.focus()}, m(this.editor)),
				m(".pb")
			])
		}

		this._entityEventReceived = (typeRef, listId, elementId, operation) => this._handleEntityEvent(typeRef, listId, elementId, operation)

		this.dialog = Dialog.largeDialog(headerBar, this)
		                    .addShortcut({
			                    key: Keys.ESC,
			                    exec: () => closeButton.clickHandler(),
			                    help: "close_alt"
		                    })
		                    .addShortcut({
			                    key: Keys.S,
			                    ctrl: true,
			                    exec: () => {
				                    this.saveDraft(true, true)
			                    },
			                    help: "save_action"
		                    })
		                    .addShortcut({
			                    key: Keys.S,
			                    ctrl: true,
			                    shift: true,
			                    exec: () => {
				                    this.send()
			                    },
			                    help: "send_action"
		                    }).setCloseHandler(() => closeButton.clickHandler())
	}

	_focusBodyOnLoad() {
		this.editor.initialized.promise.then(() => {
			this.editor.squire.focus()
		})
	}

	_conversationTypeToTitleTextId(): string {
		switch (this.conversationType) {
			case ConversationType.NEW:
				return "newMail_action"
			case ConversationType.REPLY:
				return "reply_action"
			case ConversationType.FORWARD:
				return "forward_action"
			default:
				return ""
		}
	}

	animate(domElement: HTMLElement, fadein: boolean) {
		let childHeight = domElement.offsetHeight
		return animations.add(domElement, fadein ? height(0, childHeight) : height(childHeight, 0))
		                 .then(() => {
			                 domElement.style.height = ''
		                 })
	}

	getPasswordField(recipientInfo: RecipientInfo): TextField {
		if (!this.mailAddressToPasswordField.has(recipientInfo.mailAddress)) {
			let passwordIndicator = new PasswordIndicator(() => this.getPasswordStrength(recipientInfo))
			let textField = new TextField(() => lang.get("passwordFor_label", {"{1}": recipientInfo.mailAddress}), () => m(passwordIndicator))
			textField.setType(Type.ExternalPassword)

			if (recipientInfo.contact && recipientInfo.contact.presharedPassword) {
				textField.setValue(recipientInfo.contact.presharedPassword)
			}
			this.mailAddressToPasswordField.set(recipientInfo.mailAddress, textField)
		}
		return neverNull(this.mailAddressToPasswordField.get(recipientInfo.mailAddress))
	}

	getPasswordStrength(recipientInfo: RecipientInfo) {
		let user = logins.getUserController()
		let reserved = getEnabledMailAddresses(this._mailboxDetails).concat(
			getMailboxName(this._mailboxDetails),
			recipientInfo.mailAddress,
			recipientInfo.name
		)
		return Math.min(100, (getPasswordStrength(this.getPasswordField(recipientInfo).value(), reserved) / 0.8 * 1))
	}

	initAsResponse(previousMail: Mail, conversationType: ConversationTypeEnum, senderMailAddress: string, toRecipients: MailAddress[], ccRecipients: MailAddress[], bccRecipients: MailAddress[], attachments: TutanotaFile[], subject: string, bodyText: string, replyTos: EncryptedMailAddress[], addSignature: boolean): Promise<void> {
		bodyText = htmlSanitizer.sanitize(bodyText, false).text
		if (addSignature) {
			bodyText = "<br><br><br>" + bodyText
			let signature = getEmailSignature()
			if (logins.getUserController().isInternalUser() && signature) {
				bodyText = signature + bodyText
			}
		}
		if (conversationType === ConversationType.REPLY) {
			this.dialog.setFocusOnLoadFunction(() => this._focusBodyOnLoad())
		}
		let previousMessageId: ?string = null
		return load(ConversationEntryTypeRef, previousMail.conversationEntry).then(ce => {
			previousMessageId = ce.messageId
		}).catch(NotFoundError, e => {
			console.log("could not load conversation entry", e);
		}).finally(() => {
			this._setMailData(previousMail, previousMail.confidential, conversationType, previousMessageId, senderMailAddress, toRecipients, ccRecipients, bccRecipients, attachments, subject, bodyText, replyTos)
		})
	}

	initWithTemplate(recipientName: ?string, recipientMailAddress: ?string, subject: string, bodyText: string, confidential: ?boolean): Promise<void> {
		let recipients = []
		if (recipientMailAddress) {
			let recipient = createMailAddress()
			recipient.address = recipientMailAddress
			recipient.name = (recipientName ? recipientName : "")
			recipients.push(recipient)
		}
		if (recipientMailAddress) {
			this.dialog.setFocusOnLoadFunction(() => this._focusBodyOnLoad())
		}
		bodyText = htmlSanitizer.sanitize(bodyText, false).text
		this._setMailData(null, confidential, ConversationType.NEW, null, this._senderField.selectedValue(), recipients, [], [], [], subject, bodyText, [])
		return Promise.resolve()
	}

	initWithMailtoUrl(mailtoUrl: string, confidential: boolean): Promise<void> {
		let result = parseMailtoUrl(mailtoUrl)

		let bodyText = result.body
		let signature = getEmailSignature()
		if (logins.getUserController().isInternalUser() && signature) {
			bodyText = bodyText + signature
		}

		bodyText = htmlSanitizer.sanitize(bodyText, false).text
		this._setMailData(null, confidential, ConversationType.NEW, null, this._senderField.selectedValue(), result.to, result.cc, result.bcc, [], result.subject, bodyText, [])
		return Promise.resolve()
	}

	initFromDraft(draft: Mail): Promise<void> {
		let conversationType: ConversationTypeEnum = ConversationType.NEW
		let previousMessageId: ?string = null
		let previousMail: ?Mail = null
		let bodyText: string = ""
		let attachments: TutanotaFile[] = []

		let p1 = load(MailBodyTypeRef, draft.body).then(body => {
			bodyText = htmlSanitizer.sanitize(body.text, false).text
		})
		let p2 = load(ConversationEntryTypeRef, draft.conversationEntry).then(ce => {
			conversationType = (ce.conversationType: any)
			if (ce.previous) {
				return load(ConversationEntryTypeRef, ce.previous).then(previousCe => {
					previousMessageId = previousCe.messageId
					if (previousCe.mail) {
						return load(MailTypeRef, previousCe.mail).then(mail => {
							previousMail = mail
						})
					}
				}).catch(NotFoundError, e => {
					// ignore
				})
			}
		})
		let p3 = Promise.map(draft.attachments, fileId => {
			return load(FileTypeRef, fileId)
		}).then(files => {
			attachments = files;
		})
		return Promise.all([p1, p2, p3]).then(() => {
			this.draft = draft
			// conversation type is just a dummy here
			this._setMailData(previousMail, draft.confidential, conversationType, previousMessageId, draft.sender.address, draft.toRecipients, draft.ccRecipients, draft.bccRecipients, attachments, draft.subject, bodyText, draft.replyTos)
		})
	}

	_setMailData(previousMail: ?Mail, confidential: ?boolean, conversationType: ConversationTypeEnum, previousMessageId: ?string, senderMailAddress: string, toRecipients: MailAddress[], ccRecipients: MailAddress[], bccRecipients: MailAddress[], attachments: TutanotaFile[], subject: string, body: string, replyTos: EncryptedMailAddress[]): void {
		this._previousMail = previousMail
		this.conversationType = conversationType
		this.previousMessageId = previousMessageId
		if (confidential != null) {
			this._confidentialButtonState = confidential
		}
		this._senderField.selectedValue(senderMailAddress)
		this.subject.setValue(subject)
		this._attachments = []
		this._tempBody = body

		this._attachFiles(((attachments: any): Array<TutanotaFile | DataFile | FileReference>))

		// call this async because the editor is not initialized before this mail editor dialog is shown
		this.editor.initialized.promise.then(() => {
			if (this.editor.squire.getHTML() !== body) {
				this.editor.squire.setHTML(this._tempBody)
			}
			this._tempBody = null
		})

		if (previousMail && previousMail.restrictions && previousMail.restrictions.participantGroupInfos.length > 0) {
			this.toRecipients.textField._injectionsRight = null
			this.toRecipients.textField.setDisabled()
		}

		this.toRecipients.bubbles = toRecipients.map(r => this.createBubble(r.name, r.address, null))
		this.ccRecipients.bubbles = ccRecipients.map(r => this.createBubble(r.name, r.address, null))
		this.bccRecipients.bubbles = bccRecipients.map(r => this.createBubble(r.name, r.address, null))
		this._replyTos = replyTos.map(ema => createRecipientInfo(ema.address, ema.name, null, true))
	}

	show() {
		locator.entityEvent.addListener(this._entityEventReceived)
		this.dialog.show()
		windowFacade.checkWindowClosing(true)
	}


	_close() {
		windowFacade.checkWindowClosing(false)
		locator.entityEvent.removeListener(this._entityEventReceived)
		this.dialog.close()
	}

	_showFileChooserForAttachments() {
		if (env.mode === Mode.App) {
			return fileApp.openFileChooser(this._attachFilesButton._domButton.getBoundingClientRect()).then(files => {
				this._attachFiles((files: any))
				m.redraw()
			}).catch(PermissionError, () => {
				Dialog.error("fileAccessDeniedMobile_msg")
			})
		} else {
			return fileController.showFileChooser(true).then(files => {
				this._attachFiles((files: any))
				m.redraw()
			})
		}
	}

	_attachFiles(files: Array<TutanotaFile | DataFile | FileReference>) {
		let totalSize = 0
		this._attachments.forEach(file => {
			totalSize += Number(file.size)
		})
		let tooBigFiles = [];
		files.forEach(file => {
			if (totalSize + Number(file.size) > MAX_ATTACHMENT_SIZE) {
				tooBigFiles.push(file.name)
			} else {
				totalSize += Number(file.size)
				this._attachments.push(file)
			}
		})
		this._updateAttachmentButtons()
		if (tooBigFiles.length > 0) {
			Dialog.error(() => lang.get("tooBigAttachment_msg") + tooBigFiles.join(", "));
		}
	}

	_updateAttachmentButtons() {
		this._attachmentButtons = this._attachments.map(file => {
			let lazyButtons: Button[] = []
			lazyButtons.push(new Button("download_action", () => {
					if (file._type === 'FileReference') {
						return fileApp.open((file: FileReference))
					} else if (file._type === "DataFile") {
						return fileController.open(file)
					} else {
						fileController.downloadAndOpen(((file: any): TutanotaFile), true)
					}

				}, null).setType(ButtonType.Secondary)
			)

			lazyButtons.push(new Button("remove_action", () => {
					remove(this._attachments, file)
					this._updateAttachmentButtons()
					m.redraw()
				}, null).setType(ButtonType.Secondary)
			)

			return createDropDownButton(() => file.name, () => Icons.Attachment, () => lazyButtons)
				.setType(ButtonType.Bubble)
				.setStaticRightText("(" + formatStorageSize(Number(file.size)) + ")")
		})
	}

	/**
	 * Saves the draft.
	 * @param saveAttachments True if also the attachments shall be saved, false otherwise.
	 * @returns {Promise} When finished.
	 */
	saveDraft(saveAttachments: boolean, showProgress: boolean): Promise<void> {
		let attachments = (saveAttachments) ? this._attachments : null
		let senderName = getSenderName(this._mailboxDetails)
		let to = this.toRecipients.bubbles.map(bubble => bubble.entity)
		let cc = this.ccRecipients.bubbles.map(bubble => bubble.entity)
		let bcc = this.bccRecipients.bubbles.map(bubble => bubble.entity)

		let promise = null
		const body = this._tempBody ? this._tempBody : this.editor.squire.getHTML()
		const createMailDraft = () => worker.createMailDraft(this.subject.value(), body,
			this._senderField.selectedValue(), senderName, to, cc, bcc, this.conversationType, this.previousMessageId,
			attachments, this._isConfidential(), this._replyTos)
		if (this.draft != null) {
			promise = worker.updateMailDraft(this.subject.value(), body, this._senderField.selectedValue(),
				senderName, to, cc, bcc, attachments, this._isConfidential(), (this.draft: any))
			                .catch(NotFoundError, e => {
				                console.log("draft has been deleted, creating new one")
				                return createMailDraft()
			                })
		}
		else {
			promise = createMailDraft()
		}

		promise = promise.then(draft => {
			this.draft = draft
			return Promise.map(draft.attachments, fileId => load(FileTypeRef, fileId)).then(attachments => {
				this._attachments = [] // attachFiles will push to existing files but we want to overwrite them
				this._attachFiles(((attachments: any): Array<TutanotaFile | DataFile | FileReference>))
			})
		})
		if (showProgress) {
			return showProgressDialog("save_msg", promise)
		} else {
			return promise
		}
	}

	_isConfidential() {
		return this._confidentialButtonState || !this._containsExternalRecipients()
	}

	getConfidentialStateMessage() {
		if (this._isConfidential()) {
			return lang.get('confidentialStatus_msg')
		} else {
			return lang.get('nonConfidentialStatus_msg')
		}
	}

	_containsExternalRecipients() {
		return (this._allRecipients().find(r => isExternal(r)) != null)
	}

	send() {
		return Promise.resolve().then(() => {
			if (this.toRecipients.textField.value().trim() !== "" ||
				this.ccRecipients.textField.value().trim() !== "" ||
				this.bccRecipients.textField.value().trim() !== "") {
				throw new UserError("invalidRecipients_msg")
			} else if (this.toRecipients.bubbles.length === 0 &&
				this.ccRecipients.bubbles.length === 0 &&
				this.bccRecipients.bubbles.length === 0) {
				throw new UserError("noRecipients_msg")
			}

			let subjectConfirmPromise = Promise.resolve(true)

			if (this.subject.value().trim().length === 0) {
				subjectConfirmPromise = Dialog.confirm("noSubject_msg")
			}
			return subjectConfirmPromise.then(confirmed => {
				if (confirmed) {
					let send = this.saveDraft(true, false)
					               .then(() => {
						               return this._waitForResolvedRecipients().then(resolvedRecipients => {
							               let externalRecipients = resolvedRecipients.filter(r => isExternal(r))
							               if (this._confidentialButtonState && externalRecipients.length > 0
								               && externalRecipients.find(r => this.getPasswordField(r).value().trim()
									               !== "") == null) {
								               throw new UserError("noPreSharedPassword_msg")
							               }

							               let sendMail = Promise.resolve(true)
							               if (this._confidentialButtonState
								               && externalRecipients.reduce((min, current) =>
									               Math.min(min, this.getPasswordStrength(current)), 100) < 80) {
								               sendMail = Dialog.confirm("presharedPasswordNotStrongEnough_msg")
							               }

							               return sendMail.then(ok => {
								               if (ok) {
									               return this._updateContacts(resolvedRecipients)
									                          .then(() => worker.sendMailDraft(neverNull(this.draft),
										                          resolvedRecipients,
										                          this._languageCodeField.selectedValue()))
									                          .then(() => this._updatePreviousMail())
									                          .then(() => this._updateExternalLanguage())
									                          .then(() => this._close())
								               }
							               })
						               })
						                          .catch(RecipientNotResolvedError, e => {
							                          return Dialog.error("recipientNotResolvedTooManyRequests_msg")
						                          })
						                          .catch(RecipientsNotFoundError, e => {
							                          let invalidRecipients = e.message.join("\n")
							                          return Dialog.error(() => lang.get("invalidRecipients_msg") + "\n"
								                          + invalidRecipients)
						                          })
						                          .catch(TooManyRequestsError, e => Dialog.error("tooManyMails_msg"))
						                          .catch(AccessBlockedError, e => {
							                          return logins.getUserController()
							                                       .loadCustomer()
							                                       .then(customer => {
								                                       if (customer.approvalStatus
									                                       === ApprovalState.REGISTRATION_APPROVAL_NEEDED) {
									                                       return Dialog.error("tooManyMails_msg")
								                                       } else if (customer.approvalStatus
									                                       === ApprovalState.INVOICE_NOT_PAID) {
									                                       if (logins.getUserController()
									                                                 .isGlobalAdmin()) {
										                                       // TODO display payment dialog
										                                       return Dialog.error(() =>
											                                       lang.get("invoiceNotPaid_msg", {"{1}": getHttpOrigin()}))
									                                       } else {
										                                       return Dialog.error("invoiceNotPaidUser_msg")
									                                       }
								                                       } else {
									                                       throw e
								                                       }
							                                       })
						                          })
					               })

					return showProgressDialog(this._confidentialButtonState ? "sending_msg" : "sendingUnencrypted_msg", send)
				}
			})

		}).catch(UserError, e => Dialog.error(e.message))
		              .catch(e => {
			              console.log(typeof e, e)
			              throw e
		              })

	}

	_updateExternalLanguage() {
		let props = logins.getUserController().props
<<<<<<< HEAD
		if (props.notificationMailLanguage !== this._languageCodeField.selectedValue) {
=======
		if (props.notificationMailLanguage
			!== this._languageCodeField.selectedValue) {
>>>>>>> c10b030e
			props.notificationMailLanguage = this._languageCodeField.selectedValue()
			update(props)
		}
	}

	_updatePreviousMail(): Promise<void> {
		if (this._previousMail
		) {
			if (this._previousMail.replyType === ReplyType.NONE && this.conversationType === ConversationType.REPLY) {
				this._previousMail.replyType = ReplyType.REPLY
			} else if (this._previousMail.replyType === ReplyType.NONE
				&& this.conversationType === ConversationType.FORWARD) {
				this._previousMail.replyType = ReplyType.FORWARD
			} else if (this._previousMail.replyType === ReplyType.FORWARD
				&& this.conversationType === ConversationType.REPLY) {
				this._previousMail.replyType = ReplyType.REPLY_FORWARD
			} else if (this._previousMail.replyType === ReplyType.REPLY
				&& this.conversationType === ConversationType.FORWARD) {
				this._previousMail.replyType = ReplyType.REPLY_FORWARD
			} else {
				return Promise.resolve()
			}
			return update(this._previousMail).catch(NotFoundError, e => {
				// ignore
			})
		}
		else {
			return Promise.resolve();
		}
	}

	_updateContacts(resolvedRecipients: RecipientInfo[]): Promise<any> {
		return Promise.all(resolvedRecipients.map(r => {
			if (r.contact) {
				let recipientContact = neverNull(r.contact)
				if (!recipientContact._id && (!logins.getUserController().props.noAutomaticContacts
					|| (isExternal(r) && this._confidentialButtonState))) {
					if (isExternal(r) && this._confidentialButtonState) {
						recipientContact.presharedPassword = this.getPasswordField(r).value().trim()
					}
					return LazyContactListId.getAsync().then(listId => {
						return setup(listId, r.contact)
					})
				} else if (recipientContact._id && isExternal(r) && this._confidentialButtonState
					&& recipientContact.presharedPassword !== this.getPasswordField(r).value().trim()) {
					recipientContact.presharedPassword = this.getPasswordField(r).value().trim()
					return update(recipientContact)
				} else {
					return Promise.resolve()
				}
			} else {
				return Promise.resolve()
			}
		}))
	}

	_allRecipients() {
		return this.toRecipients.bubbles.map(b => b.entity)
		           .concat(this.ccRecipients.bubbles.map(b => b.entity))
		           .concat(this.bccRecipients.bubbles.map(b => b.entity))
	}

	/**
	 * Makes sure the recipient type and contact are resolved.
	 */
	_waitForResolvedRecipients(): Promise<RecipientInfo[]> {
		return Promise.all(this._allRecipients().map(recipientInfo => {
			return resolveRecipientInfo(recipientInfo).then(recipientInfo => {
				if (recipientInfo.resolveContactPromise) {
					return recipientInfo.resolveContactPromise.return(recipientInfo)
				} else {
					return recipientInfo
				}
			})
		})).catch(TooManyRequestsError, e => {
			throw new RecipientNotResolvedError()
		})
	}

	/**
	 * @param name If null the name is taken from the contact if a contact is found for the email addrss
	 */
	createBubble(name: ? string, mailAddress: string, contact: ? Contact): Bubble<RecipientInfo> {
		let recipientInfo = createRecipientInfo(mailAddress, name, contact, false)
		let bubbleWrapper = {}
		bubbleWrapper.button = createAsyncDropDownButton(() => getDisplayText(recipientInfo.name, mailAddress, false), null, () => {
			if (recipientInfo.resolveContactPromise) {
				return recipientInfo.resolveContactPromise.then(contact => {
					return this._createBubbleContextButtons(recipientInfo.name, mailAddress, contact, () => bubbleWrapper.bubble)
				})
			} else {
				return Promise.resolve(this._createBubbleContextButtons(recipientInfo.name, mailAddress, contact, () => bubbleWrapper.bubble))
			}
		}, 250).setType(ButtonType.TextBubble)

		resolveRecipientInfo(recipientInfo)
			.then(() => m.redraw())
			.catch(ConnectionError, e => {
				// we are offline but we want to show the error dialog only when we click on send.
			})
			.catch(TooManyRequestsError, e => {
				Dialog.error("recipientNotResolvedTooManyRequests_msg")
			})
		bubbleWrapper.bubble = new Bubble(recipientInfo, neverNull(bubbleWrapper.button), mailAddress)
		return bubbleWrapper.bubble
	}

	_createBubbleContextButtons(name: string, mailAddress: string, contact: ? Contact, bubbleResolver: Function): (Button | string)[] {
		let buttons = [mailAddress]
		if (logins.getUserController().isInternalUser()) {
			if (contact && contact._id) { // the contact may be new contact, in this case do not edit it
				buttons.push(new Button("editContact_label", () => {
					new ContactEditor(contact).show()
				}, null).setType(ButtonType.Secondary))
			} else {
				buttons.push(new Button("createContact_action", () => {
					LazyContactListId.getAsync().then(contactListId => {
						new ContactEditor(createNewContact(mailAddress, name), contactListId, contactElementId => {
							let bubbles = [
								this.toRecipients.bubbles, this.ccRecipients.bubbles, this.bccRecipients.bubbles
							].find(b => contains(b, bubbleResolver()))
							if (bubbles) {
								this._updateBubble(bubbles, bubbleResolver(), [contactListId, contactElementId])
							}
						}).show()
					})
				}, null).setType(ButtonType.Secondary))
			}
			buttons.push(new Button("remove_action", () => {
				this._removeBubble(bubbleResolver())
			}, null).setType(ButtonType.Secondary))
		}
		return buttons
	}

	_handleEntityEvent(typeRef: TypeRef<any>, listId: ? string, elementId: string, operation: OperationTypeEnum): void {
		if (isSameTypeRef(typeRef, ContactTypeRef) && (operation === OperationType.UPDATE
			|| operation === OperationType.DELETE)) {
			let contactId: IdTuple = [neverNull(listId), elementId]
			let allBubbleLists = [this.toRecipients.bubbles, this.ccRecipients.bubbles, this.bccRecipients.bubbles]
			allBubbleLists.forEach(bubbles => {
				bubbles.forEach(bubble => {
					if (bubble => bubble.entity.contact && bubble.entity.contact._id
						&& isSameId(bubble.entity.contact._id, contactId)) {
						if (operation === OperationType.UPDATE) {
							this._updateBubble(bubbles, bubble, contactId)
						} else {
							this._removeBubble(bubble)
						}
					}
				})
			})
		}
	}

	_updateBubble(bubbles: Bubble<RecipientInfo> [], oldBubble: Bubble<RecipientInfo>, contactId: IdTuple) {
		let emailAddress = oldBubble.entity.mailAddress
		load(ContactTypeRef, contactId).then(updatedContact => {
			if (!updatedContact.mailAddresses.find(ma =>
				ma.address.trim().toLowerCase() === emailAddress.trim().toLowerCase())) {
				// the mail address was removed, so remove the bubble
				remove(bubbles, oldBubble)
			} else {
				let newBubble = this.createBubble(`${updatedContact.firstName} ${updatedContact.lastName}`.trim(), emailAddress, updatedContact)
				replace(bubbles, oldBubble, newBubble)
				if (updatedContact.presharedPassword && this.mailAddressToPasswordField.has(emailAddress)) {
					neverNull(this.mailAddressToPasswordField.get(emailAddress))
						.setValue(updatedContact.presharedPassword)
				}
			}
		})
	}

	_removeBubble(bubble: Bubble<RecipientInfo>) {
		let bubbles = [
			this.toRecipients.bubbles, this.ccRecipients.bubbles, this.bccRecipients.bubbles
		].find(b => contains(b, bubble))
		if (bubbles) {
			remove(bubbles, bubble)
		}
	}
}

const ContactSuggestionHeight = 60

export class ContactSuggestion {
	name: string;
	mailAddress: string;
	contact: ?Contact;
	selected: boolean;
	view: Function;

	constructor(name: string, mailAddress: string, contact: ?Contact) {
		this.name = name
		this.mailAddress = mailAddress
		this.contact = contact
		this.selected = false

		this.view = vnode => m(".pt-s.pb-s.click.content-hover", {
			class: this.selected ? 'content-accent-fg row-selected' : '',
			onmousedown: vnode.attrs.mouseDownHandler,
			style: {
				'padding-left': this.selected ? px(size.hpad_large - 3) : px(size.hpad_large),
				'border-left': this.selected ? "3px solid" : null,
				height: px(ContactSuggestionHeight),
			}
		}, [
			m("small", this.name),
			m(".name", this.mailAddress),
		])
	}

}

class MailBubbleHandler {
	suggestionHeight: number;
	_mailEditor: MailEditor;

	constructor(mailEditor: MailEditor) {
		this._mailEditor = mailEditor
		this.suggestionHeight = ContactSuggestionHeight
	}

	getSuggestions(text: string): Promise<ContactSuggestion[]> {
		let query = text.trim().toLowerCase()
		let contactsPromise = (locator.search.indexState().indexingSupported) ?
			searchForContacts(query, "recipient", 10) : LazyContactListId.getAsync()
			                                                             .then(listId => loadAll(ContactTypeRef, listId))
		return contactsPromise.map(contact => {
			let name = `${contact.firstName} ${contact.lastName}`.trim()
			let mailAddresses = []
			if (name.toLowerCase().indexOf(query) !== -1) {
				mailAddresses = contact.mailAddresses.filter(ma => isMailAddress(ma.address.trim(), false))
			} else {
				mailAddresses = contact.mailAddresses.filter(ma => {
					return isMailAddress(ma.address.trim(), false) && ma.address.toLowerCase().indexOf(query) !== -1
				})
			}
			return mailAddresses.map(ma => new ContactSuggestion(name, ma.address.trim(), contact))
		}).reduce((a, b) => a.concat(b), [])
		                      .then(suggestions => {
			                      if (env.mode === Mode.App) {
				                      return contactApp.findRecipients(query, 10, suggestions).then(() => suggestions)
			                      } else {
				                      return suggestions
			                      }
		                      })
		                      .then(suggestions => {
			                      return suggestions.sort((suggestion1, suggestion2) =>
				                      suggestion1.name.localeCompare(suggestion2.name))
		                      })
	}

	createBubbleFromSuggestion(suggestion: ContactSuggestion): Bubble<RecipientInfo> {
		return this._mailEditor.createBubble(suggestion.name, suggestion.mailAddress, suggestion.contact)
	}

	createBubblesFromText(text: string): Bubble<RecipientInfo>[] {
		let separator = (text.indexOf(";") !== -1) ? ";" : ","
		let textParts = text.split(separator)
		let bubbles = []

		for (let part of textParts) {
			part = part.trim()
			if (part.length !== 0) {
				let bubble = this.getBubbleFromText(part)
				if (!bubble) {
					return [] // if one recipient is invalid, we do not return any valid ones because all invalid text would be deleted otherwise
				} else {
					bubbles.push(bubble)
				}
			}
		}
		return bubbles
	}


	bubbleDeleted(bubble: Bubble<RecipientInfo>): void {
		console.log("deleted > ", bubble)
	}

	/**
	 * Retrieves a RecipientInfo instance from a text. The text may be a contact name, contact mail address or other mail address.
	 * @param text The text to create a RecipientInfo from.
	 * @return The recipient info or null if the text is not valid data.
	 */
	getBubbleFromText(text: string): ?Bubble<RecipientInfo> {
		text = text.trim()
		if (text === "") return null
		const nameAndMailAddress = stringToNameAndMailAddress(text)
		if (nameAndMailAddress) {
			let name = (nameAndMailAddress.name) ? nameAndMailAddress.name : null // name will be resolved with contact
			return this._mailEditor.createBubble(name, nameAndMailAddress.mailAddress, null)
		} else {
			return null
		}
	}
}<|MERGE_RESOLUTION|>--- conflicted
+++ resolved
@@ -127,11 +127,7 @@
 		sortedLanguages.sort((a, b) => lang.get(a.textId).localeCompare(lang.get(b.textId)))
 		this._languageCodeField = new DropDownSelector("notificationMailLanguage_label", null, sortedLanguages.map(language => {
 			return {name: lang.get(language.textId), value: language.code}
-<<<<<<< HEAD
 		}), stream(props.notificationMailLanguage || lang.code), 250)
-=======
-		}), props.notificationMailLanguage || lang.code, 250)
->>>>>>> c10b030e
 
 		this._confidentialButtonState = !props.defaultUnconfidential
 		this.subject = new TextField("subject_label", () => this.getConfidentialStateMessage())
@@ -678,12 +674,7 @@
 
 	_updateExternalLanguage() {
 		let props = logins.getUserController().props
-<<<<<<< HEAD
 		if (props.notificationMailLanguage !== this._languageCodeField.selectedValue) {
-=======
-		if (props.notificationMailLanguage
-			!== this._languageCodeField.selectedValue) {
->>>>>>> c10b030e
 			props.notificationMailLanguage = this._languageCodeField.selectedValue()
 			update(props)
 		}
