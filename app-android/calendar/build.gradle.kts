plugins {
	id("com.android.application")
	id("org.jetbrains.kotlin.android")
	id("kotlin-kapt")
	id("org.jetbrains.kotlin.plugin.serialization") version "1.9.21"
}

group = "de.tutao"

android {
	namespace = "de.tutao.calendar"

	defaultConfig {
		compileSdk = 34
		applicationId = "de.tutao.calendar"
		minSdk = 26
		targetSdk = 34
		versionCode = 32
<<<<<<< HEAD
		versionName = "246.240924.1"
=======
		versionName = "246.240923.1"
>>>>>>> 45740e29

		testInstrumentationRunner = "androidx.test.runner.AndroidJUnitRunner"

		javaCompileOptions {
			annotationProcessorOptions {
				this.arguments["room.schemaLocation"] = "$projectDir/schemas"
			}
		}
	}

	signingConfigs {
		create("release") {
			// Provide non-empty placeholders because otherwise configuration will braek even in debug.
			storeFile = file(System.getenv("APK_SIGN_STORE") ?: "EMPTY")
			storePassword = System.getenv("APK_SIGN_STORE_PASS") ?: "EMPTY"
			keyAlias = System.getenv("APK_SIGN_ALIAS") ?: "EMPTY"
			keyPassword = System.getenv("APK_SIGN_KEY_PASS") ?: "EMPTY"

			enableV1Signing = true
			enableV2Signing = true
		}
	}

	flavorDimensions("releaseType")

	productFlavors {
		create("tutao") {
			signingConfig = signingConfigs.getByName("release")
		}
		create("fdroid") {
		}
	}

	buildTypes {
		debug {
			resValue("string", "package_name", "de.tutao.calendar.debug")
			manifestPlaceholders.clear()
			manifestPlaceholders["contentProviderAuthority"] = "de.tutao.fileprovider.debug"
			applicationIdSuffix = ".debug"
			isJniDebuggable = true
		}
		release {
			manifestPlaceholders += mapOf()
			isMinifyEnabled = true
			resValue("string", "package_name", "de.tutao.calendar")
			manifestPlaceholders["contentProviderAuthority"] = "de.tutao.fileprovider"

		}
		create("releaseTest") {
			initWith(getByName("release"))
			isMinifyEnabled = true
			resValue("string", "package_name", "de.tutao.calendar.test")
			setProguardFiles(listOf(getDefaultProguardFile("proguard-android.txt"), "proguard-rules.pro"))
			manifestPlaceholders["contentProviderAuthority"] = "de.tutao.fileprovider.test"
			applicationIdSuffix = ".test"
		}
	}

	buildFeatures {
		this.buildConfig = true
	}

	applicationVariants.configureEach {
		val variant = this
		variant.outputs.configureEach {
			val flavor = variant.productFlavors[0].name
			// The cast is needed because outputFileName isn't directly accessible in .kts files
			// And the outputFile.renameTo function runs at the beginning of the build process
			// which will make the build script try to move a file that doesn't exist (yet)
			(this as com.android.build.gradle.internal.api.BaseVariantOutputImpl).outputFileName =
				"calendar-$flavor-${variant.buildType.name}-${variant.versionName}.apk"
		}
	}

	buildTypes.map {
		it.buildConfigField(
			"String",
			"FILE_PROVIDER_AUTHORITY",
			"\"" + it.manifestPlaceholders["contentProviderAuthority"] + "\""
		)
		// keep in sync with src/native/main/NativePushServiceApp.ts
		it.buildConfigField("String", "SYS_MODEL_VERSION", "\"99\"")
		it.buildConfigField("String", "TUTANOTA_MODEL_VERSION", "\"73\"")
		it.buildConfigField("String", "RES_ADDRESS", "\"tutanota\"")
	}

	compileOptions {
		sourceCompatibility = JavaVersion.VERSION_17
		targetCompatibility = JavaVersion.VERSION_17
	}

	kotlinOptions {
		jvmTarget = "17"
	}

	packagingOptions {
		resources {
			this.excludes.addAll(listOf("META-INF/LICENSE", "META-INF/ASL2.0"))
		}
	}

	lint {
		this.disable.add("MissingTranslation")
	}

	sourceSets {
		this.getByName("androidTest") {
			assets.srcDirs(files("$projectDir/schemas"))
		}
	}
}

dependencies {
	val room_version = "2.4.2"
	val lifecycle_version = "2.4.1"
	val activity_version = "1.4.0"
	val coroutines_version = "1.8.0"

	implementation("de.tutao:tutasdk")
	implementation(project(":tutashared"))

	// Important: cannot be updated without additional measures as Android 6 and 7 do not have Java 9
	//noinspection GradleDependency
	implementation("commons-io:commons-io:2.5")

	implementation("androidx.core:core-ktx:1.8.0")
	implementation("androidx.activity:activity-ktx:$activity_version")
	implementation("androidx.browser:browser:1.8.0")
	implementation("androidx.biometric:biometric:1.1.0")
	implementation("androidx.core:core-splashscreen:1.0.1")
	implementation("androidx.datastore:datastore-preferences:1.1.1")

	implementation("androidx.room:room-runtime:$room_version")
	// For Kotlin use kapt instead of annotationProcessor
	kapt("androidx.room:room-compiler:$room_version")

	if (file("../libs/android-database-sqlcipher-4.5.0.aar").exists()) {
		val includes: Map<String, Any> = mapOf("include" to arrayOf("*.aar"), "dir" to "../libs")
		implementation(fileTree(includes))
	} else {
		implementation("net.zetetic:android-database-sqlcipher:4.5.0")
	}
	implementation("androidx.sqlite:sqlite:2.0.1")

	implementation("androidx.lifecycle:lifecycle-runtime-ktx:2.4.1")
	implementation("androidx.lifecycle:lifecycle-livedata-ktx:$lifecycle_version")

	implementation("org.jetbrains.kotlinx:kotlinx-serialization-json:1.6.2")
	implementation("org.jetbrains.kotlin:kotlin-stdlib:1.9.22")
	implementation("org.jetbrains.kotlinx:kotlinx-coroutines-android:$coroutines_version")

	// TLS1.3 backwards compatibility for Android < 10
	implementation("org.conscrypt:conscrypt-android:2.5.2")
	implementation("com.squareup.okhttp3:okhttp:4.11.0")

	implementation("net.java.dev.jna:jna:5.13.0@aar")

	testImplementation("org.jetbrains.kotlin:kotlin-stdlib-jdk8:1.9.22")
	testImplementation("androidx.test.ext:junit-ktx:1.1.3")
	testImplementation("junit:junit:4.13.2")
	testImplementation("org.robolectric:robolectric:4.11.1")
	testImplementation("org.mockito.kotlin:mockito-kotlin:5.2.1")
	// JVM-based unit tests (that don't need a real device or emulator)
	testImplementation("org.jetbrains.kotlinx:kotlinx-coroutines-test:$coroutines_version")

	androidTestImplementation("androidx.test.espresso:espresso-core:3.4.0")
	androidTestImplementation("androidx.test:runner:1.4.0")
	androidTestImplementation("androidx.test.ext:junit-ktx:1.1.3")
	androidTestImplementation("androidx.test:rules:1.4.0")
	androidTestImplementation("org.mockito:mockito-android:5.11.0")
	androidTestImplementation("com.fasterxml.jackson.core:jackson-databind:2.15.2")
	androidTestImplementation("androidx.room:room-testing:2.4.2")
}<|MERGE_RESOLUTION|>--- conflicted
+++ resolved
@@ -16,11 +16,8 @@
 		minSdk = 26
 		targetSdk = 34
 		versionCode = 32
-<<<<<<< HEAD
+    tutanota-246.240924.1
 		versionName = "246.240924.1"
-=======
-		versionName = "246.240923.1"
->>>>>>> 45740e29
 
 		testInstrumentationRunner = "androidx.test.runner.AndroidJUnitRunner"
 
