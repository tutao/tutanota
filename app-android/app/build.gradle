apply plugin: 'com.android.application'

android {
	compileSdkVersion 30
	buildToolsVersion '30.0.3'
	defaultConfig {
		applicationId "de.tutao.tutanota"
		minSdkVersion 23
<<<<<<< HEAD
		targetSdkVersion 30
		versionCode 386000
		versionName "3.86.0"
=======
		targetSdkVersion 29
		versionCode 386020
		versionName "3.86.2"
>>>>>>> 32f4691a
		testInstrumentationRunner "android.support.test.runner.AndroidJUnitRunner"


		javaCompileOptions {
			annotationProcessorOptions {
				arguments = ["room.schemaLocation": "$projectDir/schemas".toString()]
			}
		}
	}
	buildTypes {
		debug {
			manifestPlaceholders = [contentProviderAuthority: 'de.tutao.fileprovider.debug']
			buildConfigField 'String', 'RES_ADDRESS', "\"file:///android_asset/tutanota/index-app.html\""
			applicationIdSuffix ".debug"
		}
		debugDist {
			initWith debug
			manifestPlaceholders = [contentProviderAuthority: 'de.tutao.fileprovider.debugdist']
			buildConfigField 'String', 'RES_ADDRESS', "\"file:///android_asset/tutanota/dist/index-app.html\""
			applicationIdSuffix ".debugdist"
		}
		releaseTest {
			initWith release
			manifestPlaceholders = [contentProviderAuthority: 'de.tutao.fileprovider.test']
			buildConfigField 'String', 'RES_ADDRESS', "\"file:///android_asset/tutanota/dist/index-app.html\""
			applicationIdSuffix ".test"
		}
		release {
			minifyEnabled true
			manifestPlaceholders = [contentProviderAuthority: 'de.tutao.fileprovider']
			buildConfigField 'String', 'RES_ADDRESS', "\"file:///android_asset/tutanota/dist/index-app.html\""
			proguardFiles getDefaultProguardFile('proguard-android.txt'), 'proguard-rules.pro'
		}
	}

	applicationVariants.all { variant ->
		variant.outputs.all { output ->
			outputFileName = output.outputFileName.replace("app-release.apk", "tutanota-${variant.versionName}.apk")
		}
	}

	buildTypes.each {
		it.buildConfigField 'String', 'FILE_PROVIDER_AUTHORITY', '"' + it.manifestPlaceholders['contentProviderAuthority'] + '"'
	}

	compileOptions {
		sourceCompatibility JavaVersion.VERSION_1_8
		targetCompatibility JavaVersion.VERSION_1_8
	}

	packagingOptions {
		exclude 'META-INF/LICENSE'
		exclude 'META-INF/ASL2.0'
	}
}

task copyResourcesToClasses(type: Copy) {
	from "${projectDir}/src/main/assets/tutanota/test/AlarmCompatibilityTest.json"
	into "${buildDir}/intermediates/classes/test/debug/resources"
}

preBuild.dependsOn copyResourcesToClasses

//task unitTest(dependsOn: [copyResourcesToClasses, 'testDebugUnitTest']) {
//
//}

tasks.withType(Test) {
	testLogging {
		exceptionFormat "full"
		events "started", "skipped", "passed", "failed"
		showStandardStreams true
	}
}

dependencies {
	def room_version = "2.3.0"
	def lifecycle_version = "2.3.1"
	//def appcompat_version = "1.1.0" [NOT USED]

	implementation fileTree(dir: 'libs', include: ['*.jar'])
	androidTestImplementation('com.android.support.test.espresso:espresso-core:2.2.2', {
		exclude group: 'com.android.support', module: 'support-annotations'
	})
	implementation 'commons-io:commons-io:2.11.0'
	implementation 'org.jdeferred:jdeferred-core:1.2.6'
	implementation 'androidx.core:core:1.6.0'

	implementation "androidx.room:room-runtime:$room_version"
	annotationProcessor "androidx.room:room-compiler:$room_version" // For Kotlin use kapt instead of annotationProcessor

	implementation "androidx.lifecycle:lifecycle-livedata:$lifecycle_version"


	testImplementation 'junit:junit:4.13.2'
	testImplementation "org.robolectric:robolectric:4.6.1"
	testImplementation "org.mockito:mockito-core:3.11.2"
	androidTestImplementation 'org.codehaus.jackson:jackson-mapper-asl:1.9.13'
}<|MERGE_RESOLUTION|>--- conflicted
+++ resolved
@@ -6,15 +6,11 @@
 	defaultConfig {
 		applicationId "de.tutao.tutanota"
 		minSdkVersion 23
-<<<<<<< HEAD
+
 		targetSdkVersion 30
-		versionCode 386000
-		versionName "3.86.0"
-=======
-		targetSdkVersion 29
 		versionCode 386020
 		versionName "3.86.2"
->>>>>>> 32f4691a
+    
 		testInstrumentationRunner "android.support.test.runner.AndroidJUnitRunner"
 
 
